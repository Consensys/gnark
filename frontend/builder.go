package frontend

import (
	"math/big"

	"github.com/consensys/gnark/constraint"
	"github.com/consensys/gnark/constraint/solver"
	"github.com/consensys/gnark/frontend/schema"
)

type NewBuilder func(*big.Int, CompileConfig) (Builder, error)

// Compiler represents a constraint system compiler
type Compiler interface {
	constraint.CustomizableSystem

	// MarkBoolean sets (but do not constraint!) v to be boolean
	// This is useful in scenarios where a variable is known to be boolean through a constraint
	// that is not api.AssertIsBoolean. If v is a constant, this is a no-op.
	MarkBoolean(v Variable)

	// IsBoolean returns true if given variable was marked as boolean in the compiler (see MarkBoolean)
	// Use with care; variable may not have been **constrained** to be boolean
	// This returns true if the v is a constant and v == 0 || v == 1.
	IsBoolean(v Variable) bool

	// NewHint initializes internal variables whose value will be evaluated
	// using the provided hint function at run time from the inputs. Inputs must
	// be either variables or convertible to *big.Int. The function returns an
	// error if the number of inputs is not compatible with f.
	//
	// The hint function is provided at the proof creation time and is not
	// embedded into the circuit. From the backend point of view, the variable
	// returned by the hint function is equivalent to the user-supplied witness,
	// but its actual value is assigned by the solver, not the caller.
	//
	// No new constraints are added to the newly created wire and must be added
	// manually in the circuit. Failing to do so leads to solver failure.
	//
	// If nbOutputs is specified, it must be >= 1 and <= f.NbOutputs
	NewHint(f solver.Hint, nbOutputs int, inputs ...Variable) ([]Variable, error)
	NewHintForId(id solver.HintID, nbOutputs int, inputs ...Variable) ([]Variable, error)

	// ConstantValue returns the big.Int value of v and true if op is a success.
	// nil and false if failure. This API returns a boolean to allow for future refactoring
	// replacing *big.Int with fr.Element
	ConstantValue(v Variable) (*big.Int, bool)

	// Field returns the finite field modulus injected by the compiler
	Field() *big.Int

	// FieldBitLen returns the number of bits needed to represent an element in the scalar field
	FieldBitLen() int

<<<<<<< HEAD
	// Commit returns a commitment to the given variables, to be used as initial randomness in
	// Fiat-Shamir when the statement to prove is particularly large.
	// TODO cite paper
	// ! Experimental
	// TENTATIVE: Functions regarding fiat-shamir-ed proofs over enormous statements  TODO finalize
	Commit(...Variable) (Variable, error)
	SetGkrInfo(constraint.GkrInfo) error
=======
	// Defer is called after circuit.Define() and before Compile(). This method
	// allows for the circuits to register callbacks which finalize batching
	// operations etc. Unlike Go defer, it is not locally scoped.
	Defer(cb func(api API) error)

	// InternalVariable returns the internal variable associated with the given wireID
	// ! Experimental: use in conjunction with constraint.CustomizableSystem
	InternalVariable(wireID uint32) Variable

	// ToCanonicalVariable converts a frontend.Variable to a constraint system specific Variable
	// ! Experimental: use in conjunction with constraint.CustomizableSystem
	ToCanonicalVariable(Variable) CanonicalVariable
>>>>>>> e1332fa2
}

// Builder represents a constraint system builder
type Builder interface {
	API
	Compiler

	// Compile is called after circuit.Define() to produce a final IR (ConstraintSystem)
	Compile() (constraint.ConstraintSystem, error)

	// PublicVariable is called by the compiler when parsing the circuit schema. It panics if
	// called inside circuit.Define()
	PublicVariable(schema.LeafInfo) Variable

	// SecretVariable is called by the compiler when parsing the circuit schema. It panics if
	// called inside circuit.Define()
	SecretVariable(schema.LeafInfo) Variable
}

// Committer allows to commit to the variables and returns the commitment. The
// commitment can be used as a challenge using Fiat-Shamir heuristic.
type Committer interface {
	// Commit commits to the variables and returns the commitment.
	Commit(toCommit ...Variable) (commitment Variable, err error)
}

// Rangechecker allows to externally range-check the variables to be of
// specified width. Not all compilers implement this interface. Users should
// instead use [github.com/consensys/gnark/std/rangecheck] package which
// automatically chooses most optimal method for range checking the variables.
type Rangechecker interface {
	// Check checks that the given variable v has bit-length bits.
	Check(v Variable, bits int)
}

// CanonicalVariable represents a variable that's encoded in a constraint system specific way.
// For example a R1CS builder may represent this as a constraint.LinearExpression,
// a PLONK builder --> constraint.Term
// and the test/Engine --> ~*big.Int.
type CanonicalVariable interface {
	constraint.Compressable
}<|MERGE_RESOLUTION|>--- conflicted
+++ resolved
@@ -52,15 +52,6 @@
 	// FieldBitLen returns the number of bits needed to represent an element in the scalar field
 	FieldBitLen() int
 
-<<<<<<< HEAD
-	// Commit returns a commitment to the given variables, to be used as initial randomness in
-	// Fiat-Shamir when the statement to prove is particularly large.
-	// TODO cite paper
-	// ! Experimental
-	// TENTATIVE: Functions regarding fiat-shamir-ed proofs over enormous statements  TODO finalize
-	Commit(...Variable) (Variable, error)
-	SetGkrInfo(constraint.GkrInfo) error
-=======
 	// Defer is called after circuit.Define() and before Compile(). This method
 	// allows for the circuits to register callbacks which finalize batching
 	// operations etc. Unlike Go defer, it is not locally scoped.
@@ -73,7 +64,6 @@
 	// ToCanonicalVariable converts a frontend.Variable to a constraint system specific Variable
 	// ! Experimental: use in conjunction with constraint.CustomizableSystem
 	ToCanonicalVariable(Variable) CanonicalVariable
->>>>>>> e1332fa2
 }
 
 // Builder represents a constraint system builder
