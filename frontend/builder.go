package frontend

import (
	"math/big"

	"github.com/consensys/gnark/constraint"
	"github.com/consensys/gnark/constraint/solver"
	"github.com/consensys/gnark/frontend/schema"
)

type NewBuilder func(*big.Int, CompileConfig) (Builder, error)

// Compiler represents a constraint system compiler
type Compiler interface {
	constraint.CustomizableSystem

	// MarkBoolean sets (but do not constraint!) v to be boolean
	// This is useful in scenarios where a variable is known to be boolean through a constraint
	// that is not api.AssertIsBoolean. If v is a constant, this is a no-op.
	MarkBoolean(v Variable)

	// IsBoolean returns true if given variable was marked as boolean in the compiler (see MarkBoolean)
	// Use with care; variable may not have been **constrained** to be boolean
	// This returns true if the v is a constant and v == 0 || v == 1.
	IsBoolean(v Variable) bool

	// NewHint initializes internal variables whose value will be evaluated
	// using the provided hint function at run time from the inputs. Inputs must
	// be either variables or convertible to *big.Int. The function returns an
	// error if the number of inputs is not compatible with f.
	//
	// The hint function is provided at the proof creation time and is not
	// embedded into the circuit. From the backend point of view, the variable
	// returned by the hint function is equivalent to the user-supplied witness,
	// but its actual value is assigned by the solver, not the caller.
	//
	// No new constraints are added to the newly created wire and must be added
	// manually in the circuit. Failing to do so leads to solver failure.
	//
	// If nbOutputs is specified, it must be >= 1 and <= f.NbOutputs
	NewHint(f solver.Hint, nbOutputs int, inputs ...Variable) ([]Variable, error)
<<<<<<< HEAD
	NewNamedHint(f solver.Hint, nameOptions *constraint.HintIds, nbOutputs int, inputs ...Variable) ([]Variable, error)
=======
	NewHintForId(id solver.HintID, nbOutputs int, inputs ...Variable) ([]Variable, error)
>>>>>>> 4d8b2837

	// ConstantValue returns the big.Int value of v and true if op is a success.
	// nil and false if failure. This API returns a boolean to allow for future refactoring
	// replacing *big.Int with fr.Element
	ConstantValue(v Variable) (*big.Int, bool)

	// Field returns the finite field modulus injected by the compiler
	Field() *big.Int

	// FieldBitLen returns the number of bits needed to represent an element in the scalar field
	FieldBitLen() int

	// Defer is called after circuit.Define() and before Compile(). This method
	// allows for the circuits to register callbacks which finalize batching
	// operations etc. Unlike Go defer, it is not locally scoped.
	Defer(cb func(api API) error)

	// InternalVariable returns the internal variable associated with the given wireID
	// ! Experimental: use in conjunction with constraint.CustomizableSystem
	InternalVariable(wireID uint32) Variable

	// ToCanonicalVariable converts a frontend.Variable to a constraint system specific Variable
	// ! Experimental: use in conjunction with constraint.CustomizableSystem
	ToCanonicalVariable(Variable) CanonicalVariable
}

// Builder represents a constraint system builder
type Builder interface {
	API
	Compiler

	// Compile is called after circuit.Define() to produce a final IR (ConstraintSystem)
	Compile() (constraint.ConstraintSystem, error)

	// PublicVariable is called by the compiler when parsing the circuit schema. It panics if
	// called inside circuit.Define()
	PublicVariable(schema.LeafInfo) Variable

	// SecretVariable is called by the compiler when parsing the circuit schema. It panics if
	// called inside circuit.Define()
	SecretVariable(schema.LeafInfo) Variable
}

// Committer allows to commit to the variables and returns the commitment. The
// commitment can be used as a challenge using Fiat-Shamir heuristic.
type Committer interface {
	// Commit commits to the variables and returns the commitment.
	Commit(toCommit ...Variable) (commitment Variable, err error)
}

// Rangechecker allows to externally range-check the variables to be of
// specified width. Not all compilers implement this interface. Users should
// instead use [github.com/consensys/gnark/std/rangecheck] package which
// automatically chooses most optimal method for range checking the variables.
type Rangechecker interface {
	// Check checks that the given variable v has bit-length bits.
	Check(v Variable, bits int)
}

// CanonicalVariable represents a variable that's encoded in a constraint system specific way.
// For example a R1CS builder may represent this as a constraint.LinearExpression,
// a PLONK builder --> constraint.Term
// and the test/Engine --> ~*big.Int.
type CanonicalVariable interface {
	constraint.Compressable
}<|MERGE_RESOLUTION|>--- conflicted
+++ resolved
@@ -39,11 +39,7 @@
 	//
 	// If nbOutputs is specified, it must be >= 1 and <= f.NbOutputs
 	NewHint(f solver.Hint, nbOutputs int, inputs ...Variable) ([]Variable, error)
-<<<<<<< HEAD
-	NewNamedHint(f solver.Hint, nameOptions *constraint.HintIds, nbOutputs int, inputs ...Variable) ([]Variable, error)
-=======
 	NewHintForId(id solver.HintID, nbOutputs int, inputs ...Variable) ([]Variable, error)
->>>>>>> 4d8b2837
 
 	// ConstantValue returns the big.Int value of v and true if op is a success.
 	// nil and false if failure. This API returns a boolean to allow for future refactoring
