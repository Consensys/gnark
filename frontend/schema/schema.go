// Copyright 2020-2025 Consensys Software Inc.
// Licensed under the Apache License, Version 2.0. See the LICENSE file for details.

package schema

import (
	"fmt"
	"io"
	"math/big"
	"reflect"
	"strconv"
	"strings"

	"github.com/consensys/gnark/logger"
)

// Schema represents the structure of a gnark circuit (/ witness)
type Schema struct {
	Fields   []Field
	NbPublic int
	NbSecret int
<<<<<<< HEAD
	field    *big.Int
=======
	Field    *big.Int
>>>>>>> 56ce84b0
}

// New builds a schema.Schema walking through the provided interface (a circuit structure).
//
// schema.Walk performs better and should be used when possible.
func New(field *big.Int, circuit interface{}, tLeaf reflect.Type) (*Schema, error) {
	// note circuit is of type interface{} instead of frontend.Circuit to avoid import cycle
	// same for tLeaf it is in practice always frontend.Variable

	var nbPublic, nbSecret int
	fields, err := parse(nil, circuit, tLeaf, "", "", "", Unset, &nbPublic, &nbSecret, field)
	if err != nil {
		return nil, err
	}

<<<<<<< HEAD
	return &Schema{Fields: fields, NbPublic: nbPublic, NbSecret: nbSecret, field: field}, nil
=======
	return &Schema{Fields: fields, NbPublic: nbPublic, NbSecret: nbSecret, Field: field}, nil
>>>>>>> 56ce84b0
}

// Instantiate builds a concrete type using reflect matching the provided schema
//
// It replaces leafs by provided type, such that one can do:
//
//	struct { A []frontend.Variable} -> Schema -> struct {A [12]fr.Element}
//
// Default behavior is to add "json:,omitempty" to the generated struct
func (s Schema) Instantiate(leafType reflect.Type, omitEmptyTag ...bool) interface{} {
	omitEmpty := true
	if len(omitEmptyTag) == 1 {
		omitEmpty = omitEmptyTag[0]
	}

	// first, let's replace the Field by reflect.StructField
	is := toStructField(s.Fields, leafType, omitEmpty)

	// now create the corresponding type
	typ := reflect.StructOf(is)

	// instantiate the type
	v := reflect.New(typ).Elem()

	// return interface
	return v.Addr().Interface()
}

// WriteSequence writes the expected sequence order of the witness on provided writer
// witness elements are identified by their tag name, or if unset, struct & field name
//
// The expected sequence matches the binary encoding protocol [public | secret]
func (s Schema) WriteSequence(w io.Writer) error {
	var public, secret []string

	var a int
	instance := s.Instantiate(reflect.TypeOf(a), false)

	collectHandler := func(f LeafInfo, _ reflect.Value) error {
		if f.Visibility == Public {
			public = append(public, f.FullName())
		} else if f.Visibility == Secret {
			secret = append(secret, f.FullName())
		}
		return nil
	}
<<<<<<< HEAD
	if _, err := Walk(s.field, instance, reflect.TypeOf(a), collectHandler); err != nil {
=======
	if _, err := Walk(s.Field, instance, reflect.TypeOf(a), collectHandler); err != nil {
>>>>>>> 56ce84b0
		return err
	}

	if _, err := io.WriteString(w, "public:\n"); err != nil {
		return err
	}
	for _, p := range public {
		if _, err := io.WriteString(w, p); err != nil {
			return err
		}
		if _, err := w.Write([]byte{'\n'}); err != nil {
			return err
		}
	}

	if _, err := io.WriteString(w, "secret:\n"); err != nil {
		return err
	}
	for _, s := range secret {
		if _, err := io.WriteString(w, s); err != nil {
			return err
		}
		if _, err := w.Write([]byte{'\n'}); err != nil {
			return err
		}
	}

	return nil
}

// toStructField recurse through Field and builds corresponding reflect.StructField
func toStructField(fields []Field, leafType reflect.Type, omitEmpty bool) []reflect.StructField {
	r := make([]reflect.StructField, len(fields))

	for i, f := range fields {
		r[i] = reflect.StructField{
			Name: f.Name,
			Tag:  structTag(f.NameTag, f.Visibility, omitEmpty),
		}
		switch f.Type {
		case Leaf:
			r[i].Type = leafType
		case Array:
			r[i].Type = arrayElementType(f.ArraySize, f.SubFields, leafType, omitEmpty)
		case Struct:
			r[i].Type = reflect.StructOf(toStructField(f.SubFields, leafType, omitEmpty))
		}
	}

	return r
}

func arrayElementType(n int, fields []Field, leafType reflect.Type, omitEmpty bool) reflect.Type {
	// we know parent is an array.
	// we check first element of fields
	// if it's a struct or a leaf, we're done.
	// if it's another array, we recurse

	if len(fields) == 0 {
		// no subfields, we reached an array of leaves
		return reflect.ArrayOf(n, leafType)
	}

	switch fields[0].Type {
	case Struct:
		return reflect.ArrayOf(n, reflect.StructOf(toStructField(fields[0].SubFields, leafType, omitEmpty)))
	case Array:
		return reflect.ArrayOf(n, arrayElementType(fields[0].ArraySize, fields[0].SubFields, leafType, omitEmpty))
	}
	panic("invalid array type")
}

func structTag(baseNameTag string, visibility Visibility, omitEmpty bool) reflect.StructTag {
	sOmitEmpty := ""
	if omitEmpty {
		sOmitEmpty = ",omitempty"
	}
	if visibility == Unset {
		if baseNameTag != "" {
			return reflect.StructTag(fmt.Sprintf("gnark:\"%s\" json:\"%s%s\"", baseNameTag, baseNameTag, sOmitEmpty))
		}
		return ""
	}
	if baseNameTag == "" {
		if !omitEmpty {
			return reflect.StructTag(fmt.Sprintf("gnark:\",%s\"", visibility.String()))
		}
		return reflect.StructTag(fmt.Sprintf("gnark:\",%s\" json:\",omitempty\"", visibility.String()))
	}
	return reflect.StructTag(fmt.Sprintf("gnark:\"%s,%s\" json:\"%s%s\"", baseNameTag, visibility.String(), baseNameTag, sOmitEmpty))
}

// parentFullName: the name of parent with its ancestors separated by "_"
// parentGoName: the name of parent (Go struct definition)
// parentTagName: may be empty, set if a struct tag with name is set
func parse(r []Field, input interface{}, target reflect.Type, parentFullName, parentGoName, parentTagName string, parentVisibility Visibility, nbPublic, nbSecret *int, field *big.Int) ([]Field, error) {
	tValue := reflect.ValueOf(input)

	// get pointed value if needed
	if tValue.Kind() == reflect.Ptr {
		tValue = tValue.Elem()
	}

	// stop condition
	if tValue.Type() == target {
		f := Field{
			Name:       parentGoName,
			NameTag:    parentTagName,
			FullName:   parentFullName,
			Visibility: parentVisibility,
			Type:       Leaf,
			SubFields:  nil,
			ArraySize:  1,
		}
		if f.Visibility == Unset {
			f.Visibility = Secret
		}
		if f.Visibility == Secret {
			(*nbSecret) += f.ArraySize
		} else if f.Visibility == Public {
			(*nbPublic) += f.ArraySize
		}
		return append(r, f), nil
	}

	// struct
	if tValue.Kind() == reflect.Struct {
		var subFields []Field

		// get visible fields
		fields := reflect.VisibleFields(tValue.Type())

		for _, f := range fields {
			// check if the gnark tag is set
			tag, ok := f.Tag.Lookup(string(tagKey))
			if ok && tag == string(TagOptOmit) {
				continue // skipping "-"
			}

			// default visibility is Unset
			visibility := Unset

			// variable name is field name, unless overridden by gnark tag value
			name := f.Name
			var nameTag string

			if ok && tag != "" {
				// gnark tag is set
				var opts tagOptions
				nameTag, opts = parseTag(tag)
				if !isValidTag(nameTag) {
					nameTag = ""
				}
				opts = tagOptions(strings.TrimSpace(string(opts)))
				switch {
				case opts.contains(TagOptSecret):
					visibility = Secret
				case opts.contains(TagOptPublic):
					visibility = Public
				case opts == "" && parentFullName == "":
					// our promise is to set visibility to secret for empty-tagged elements.
					visibility = Secret
				case opts == "":
					// even though we have the promise, then in tests we have
					// assumed that sub-elements without any tags assume parents
					// visibility (see below). For compatibility, make the same
					// assumption.
					visibility = parentVisibility
				case opts.contains(TagOptInherit) && parentFullName != "":
					// we have been asked explicitly to inherit the visibility
					visibility = parentVisibility
				case opts.contains(TagOptInherit):
					// but we can not inherit the visibility for top-level
					// elements. Return an error.
					return r, fmt.Errorf("can not inherit visibility for top-level element %s", getFullName(parentGoName, name, nameTag))
				default:
					return r, fmt.Errorf("invalid gnark struct tag option on %s. must be \"public\", \"secret\" or \"-\"", getFullName(parentGoName, name, nameTag))
				}
			}

			if ((parentVisibility == Public) && (visibility == Secret)) ||
				((parentVisibility == Secret) && (visibility == Public)) {
				return r, fmt.Errorf("conflicting visibility. %s (%s) has a parent with different visibility attribute", getFullName(parentGoName, name, nameTag), visibility.String())
			}

			// inherit parent visibility
			if visibility == Unset {
				visibility = parentVisibility
			}

			fValue := tValue.FieldByIndex(f.Index)

			if fValue.CanAddr() && fValue.Addr().CanInterface() {
				value := fValue.Addr().Interface()
<<<<<<< HEAD
				if ih, hasInitHook := value.(InitHooker); hasInitHook {
=======
				if ih, hasInitHook := value.(Initializable); hasInitHook {
>>>>>>> 56ce84b0
					ih.Initialize(field)
				}
				var err error
				subFields, err = parse(subFields, value, target, getFullName(parentFullName, name, nameTag), name, nameTag, visibility, nbPublic, nbSecret, field)
				if err != nil {
					return r, err
				}
			}
		}

		if parentGoName == "" {
			// root
			return subFields, nil
		}
		// we just add it to our current fields
		// if parentVisibility == Unset {
		// 	parentVisibility = Secret // default visibility to Secret
		// }
		if len(subFields) == 0 {
			// nothing to add in the schema
			return r, nil
		}
		return append(r, Field{
			Name:       parentGoName,
			NameTag:    parentTagName,
			Type:       Struct,
			SubFields:  subFields,
			Visibility: parentVisibility, // == Secret,
		}), nil

	}

	if tValue.Kind() == reflect.Slice || tValue.Kind() == reflect.Array {
		if tValue.Len() == 0 {
			if reflect.SliceOf(target) == tValue.Type() {
				log := logger.Logger()
				log.Warn().Str("slice name", parentGoName).Str("slice type", reflect.SliceOf(target).String()).Msg("ignoring uninitialized slice")
			}
			return r, nil
		}

		// []frontend.Variable
		// [n]frontend.Variable
		// [] / [n] of something else.
		if reflect.SliceOf(target) == tValue.Type() || reflect.ArrayOf(tValue.Len(), target) == tValue.Type() {
			// if parentVisibility == Unset {
			// 	parentVisibility = Secret // default visibility to Secret
			// }

			for j := 0; j < tValue.Len(); j++ {
				val := tValue.Index(j)
				if val.CanAddr() && val.Addr().CanInterface() {
					fqn := getFullName(parentFullName, strconv.Itoa(j), "")
					if _, err := parse(nil, val.Addr().Interface(), target, fqn, fqn, parentTagName, parentVisibility, nbPublic, nbSecret, field); err != nil {
						return nil, err
					}
				}
			}

			return append(r, Field{
				Name:       parentGoName,
				NameTag:    parentTagName,
				Type:       Array,
				Visibility: parentVisibility,
				ArraySize:  tValue.Len(),
			}), nil
		}

		// we have a slice / array of things that may contain variables
		var subFields []Field
		var err error
		for j := 0; j < tValue.Len(); j++ {
			val := tValue.Index(j)
			if val.CanAddr() && val.Addr().CanInterface() {
				fqn := getFullName(parentFullName, strconv.Itoa(j), "")
				ival := val.Addr().Interface()
<<<<<<< HEAD
				if ih, hasInitHook := ival.(InitHooker); hasInitHook {
=======
				if ih, hasInitHook := ival.(Initializable); hasInitHook {
>>>>>>> 56ce84b0
					ih.Initialize(field)
				}
				subFields, err = parse(subFields, ival, target, fqn, fqn, parentTagName, parentVisibility, nbPublic, nbSecret, field)
				if err != nil {
					return nil, err
				}
			}
		}
		if len(subFields) == 0 {
			// nothing to add
			return r, nil
		}
		return append(r, Field{
			Name:       parentGoName,
			NameTag:    parentTagName,
			Type:       Array,
			SubFields:  subFields[:1], // TODO @gbotrel we should ensure that elements are not heterogeneous?
			Visibility: parentVisibility,
			ArraySize:  tValue.Len(),
		}), nil

	}

	return r, nil
}

// specify parentName, name and tag
// returns fully qualified name
func getFullName(parentFullName, name, tagName string) string {
	n := name
	if tagName != "" {
		n = tagName
	}
	if parentFullName == "" {
		return n
	}
	return parentFullName + "_" + n
}<|MERGE_RESOLUTION|>--- conflicted
+++ resolved
@@ -19,11 +19,7 @@
 	Fields   []Field
 	NbPublic int
 	NbSecret int
-<<<<<<< HEAD
-	field    *big.Int
-=======
 	Field    *big.Int
->>>>>>> 56ce84b0
 }
 
 // New builds a schema.Schema walking through the provided interface (a circuit structure).
@@ -39,11 +35,7 @@
 		return nil, err
 	}
 
-<<<<<<< HEAD
-	return &Schema{Fields: fields, NbPublic: nbPublic, NbSecret: nbSecret, field: field}, nil
-=======
 	return &Schema{Fields: fields, NbPublic: nbPublic, NbSecret: nbSecret, Field: field}, nil
->>>>>>> 56ce84b0
 }
 
 // Instantiate builds a concrete type using reflect matching the provided schema
@@ -90,11 +82,7 @@
 		}
 		return nil
 	}
-<<<<<<< HEAD
-	if _, err := Walk(s.field, instance, reflect.TypeOf(a), collectHandler); err != nil {
-=======
 	if _, err := Walk(s.Field, instance, reflect.TypeOf(a), collectHandler); err != nil {
->>>>>>> 56ce84b0
 		return err
 	}
 
@@ -289,11 +277,7 @@
 
 			if fValue.CanAddr() && fValue.Addr().CanInterface() {
 				value := fValue.Addr().Interface()
-<<<<<<< HEAD
-				if ih, hasInitHook := value.(InitHooker); hasInitHook {
-=======
 				if ih, hasInitHook := value.(Initializable); hasInitHook {
->>>>>>> 56ce84b0
 					ih.Initialize(field)
 				}
 				var err error
@@ -370,11 +354,7 @@
 			if val.CanAddr() && val.Addr().CanInterface() {
 				fqn := getFullName(parentFullName, strconv.Itoa(j), "")
 				ival := val.Addr().Interface()
-<<<<<<< HEAD
-				if ih, hasInitHook := ival.(InitHooker); hasInitHook {
-=======
 				if ih, hasInitHook := ival.(Initializable); hasInitHook {
->>>>>>> 56ce84b0
 					ih.Initialize(field)
 				}
 				subFields, err = parse(subFields, ival, target, fqn, fqn, parentTagName, parentVisibility, nbPublic, nbSecret, field)
