// Copyright 2020-2025 Consensys Software Inc.
// Licensed under the Apache License, Version 2.0. See the LICENSE file for details.

package scs

import (
	"fmt"
	"math/big"
	"reflect"
	"sort"

	"github.com/consensys/gnark-crypto/ecc"
	"github.com/consensys/gnark-crypto/field/babybear"
	"github.com/consensys/gnark-crypto/field/koalabear"
	"github.com/consensys/gnark/constraint"
	"github.com/consensys/gnark/debug"
	"github.com/consensys/gnark/frontend"
	"github.com/consensys/gnark/frontend/internal/expr"
	"github.com/consensys/gnark/frontend/schema"
	"github.com/consensys/gnark/internal/circuitdefer"
	"github.com/consensys/gnark/internal/kvstore"
	"github.com/consensys/gnark/internal/smallfields/tinyfield"
	"github.com/consensys/gnark/internal/utils"
	"github.com/consensys/gnark/logger"

	babybearr1cs "github.com/consensys/gnark/constraint/babybear"
	bls12377r1cs "github.com/consensys/gnark/constraint/bls12-377"
	bls12381r1cs "github.com/consensys/gnark/constraint/bls12-381"
	bls24315r1cs "github.com/consensys/gnark/constraint/bls24-315"
	bls24317r1cs "github.com/consensys/gnark/constraint/bls24-317"
	bn254r1cs "github.com/consensys/gnark/constraint/bn254"
	bw6633r1cs "github.com/consensys/gnark/constraint/bw6-633"
	bw6761r1cs "github.com/consensys/gnark/constraint/bw6-761"
	koalabearr1cs "github.com/consensys/gnark/constraint/koalabear"
	"github.com/consensys/gnark/constraint/solver"
	tinyfieldr1cs "github.com/consensys/gnark/constraint/tinyfield"
)

// NewBuilder returns a new PLONKish/SparseR1CS builder which implements
// [frontend.API]. Additionally, this builder implements [frontend.Committer].
func NewBuilder[E constraint.Element](field *big.Int, config frontend.CompileConfig) (frontend.Builder[E], error) {
	return newBuilder[E](field, config), nil
}

type builder[E constraint.Element] struct {
	cs     constraint.SparseR1CS[E]
	config frontend.CompileConfig
	kvstore.Store

	// map for recording boolean constrained variables (to not constrain them twice)
	mtBooleans map[expr.Term[E]]struct{}

	// records multiplications constraint to avoid duplicates.
	// see mulConstraintExist(...)
	mMulInstructions map[uint64]int

	// same thing for addition gates
	// see addConstraintExist(...)
	mAddInstructions map[uint64]int

	// frequently used coefficients
	tOne, tMinusOne E

	genericGate                constraint.BlueprintID
	mulGate, addGate, boolGate constraint.BlueprintID

	// used to avoid repeated allocations
	bufL expr.LinearExpression[E]
	bufH []constraint.LinearExpression
}

// initialCapacity has quite some impact on frontend performance, especially on large circuits size
// we may want to add build tags to tune that
func newBuilder[E constraint.Element](field *big.Int, config frontend.CompileConfig) *builder[E] {
	b := &builder[E]{
		mtBooleans:       make(map[expr.Term[E]]struct{}),
		mMulInstructions: make(map[uint64]int, config.Capacity/2),
		mAddInstructions: make(map[uint64]int, config.Capacity/2),
		config:           config,
		Store:            kvstore.New(),
		bufL:             make(expr.LinearExpression[E], 20),
	}
	// init hint buffer.
	_ = b.hintBuffer(256)

	curve := utils.FieldToCurve(field)

	switch bT := any(b).(type) {
	case *builder[constraint.U64]:
		switch curve {
		case ecc.BLS12_377:
			bT.cs = bls12377r1cs.NewSparseR1CS(config.Capacity)
		case ecc.BLS12_381:
			bT.cs = bls12381r1cs.NewSparseR1CS(config.Capacity)
		case ecc.BN254:
			bT.cs = bn254r1cs.NewSparseR1CS(config.Capacity)
		case ecc.BW6_761:
			bT.cs = bw6761r1cs.NewSparseR1CS(config.Capacity)
		case ecc.BW6_633:
			bT.cs = bw6633r1cs.NewSparseR1CS(config.Capacity)
		case ecc.BLS24_315:
			bT.cs = bls24315r1cs.NewSparseR1CS(config.Capacity)
		case ecc.BLS24_317:
			bT.cs = bls24317r1cs.NewSparseR1CS(config.Capacity)
		default:
			if field.Cmp(tinyfield.Modulus()) == 0 {
				bT.cs = tinyfieldr1cs.NewSparseR1CS(config.Capacity)
				break
			}
			panic("not implemented")
		}
	case *builder[constraint.U32]:
		switch curve {
		default:
			if field.Cmp(babybear.Modulus()) == 0 {
				bT.cs = babybearr1cs.NewSparseR1CS(config.Capacity)
				break
			}
			if field.Cmp(koalabear.Modulus()) == 0 {
				bT.cs = koalabearr1cs.NewSparseR1CS(config.Capacity)
				break
			}
			panic("not implemented")
		}
	default:
		panic("invalid constraint.Element type")
	}

	b.tOne = b.cs.One()
	b.tMinusOne = b.cs.FromInterface(-1)

	b.genericGate = b.cs.AddBlueprint(&constraint.BlueprintGenericSparseR1C[E]{})
	b.mulGate = b.cs.AddBlueprint(&constraint.BlueprintSparseR1CMul[E]{})
	b.addGate = b.cs.AddBlueprint(&constraint.BlueprintSparseR1CAdd[E]{})
	b.boolGate = b.cs.AddBlueprint(&constraint.BlueprintSparseR1CBool[E]{})

	return b
}

func (builder *builder[E]) Field() *big.Int {
	return builder.cs.Field()
}

func (builder *builder[E]) FieldBitLen() int {
	return builder.cs.FieldBitLen()
}

// TODO @gbotrel doing a 2-step refactoring for now, frontend only. need to update constraint/SparseR1C.
// qL⋅xa + qR⋅xb + qO⋅xc + qM⋅(xaxb) + qC == 0
type sparseR1C[E constraint.Element] struct {
	xa, xb, xc         int // wires
	qL, qR, qO, qM, qC E   // coefficients
	commitment         constraint.CommitmentConstraint
}

// a * b == c
func (builder *builder[E]) addMulGate(a, b, c expr.Term[E]) {
	qM := builder.cs.Mul(a.Coeff, b.Coeff)
	QM := builder.cs.AddCoeff(qM)

	builder.cs.AddSparseR1C(constraint.SparseR1C{
		XA: uint32(a.VID),
		XB: uint32(b.VID),
		XC: uint32(c.VID),
		QM: QM,
		QO: constraint.CoeffIdMinusOne,
	}, builder.mulGate)
}

// a + b + k == c
func (builder *builder[E]) addAddGate(a, b expr.Term[E], xc uint32, k E) {
	qL := builder.cs.AddCoeff(a.Coeff)
	qR := builder.cs.AddCoeff(b.Coeff)
	qC := builder.cs.AddCoeff(k)

	builder.cs.AddSparseR1C(constraint.SparseR1C{
		XA: uint32(a.VID),
		XB: uint32(b.VID),
		XC: xc,
		QL: qL,
		QR: qR,
		QC: qC,
		QO: constraint.CoeffIdMinusOne,
	}, builder.addGate)
}

func (builder *builder[E]) addBoolGate(c sparseR1C[E], debugInfo ...constraint.DebugInfo) {
	QL := builder.cs.AddCoeff(c.qL)
	QM := builder.cs.AddCoeff(c.qM)

	cID := builder.cs.AddSparseR1C(constraint.SparseR1C{
		XA: uint32(c.xa),
		QL: QL,
		QM: QM},
		builder.boolGate)
	if debug.Debug && len(debugInfo) == 1 {
		builder.cs.AttachDebugInfo(debugInfo[0], []int{cID})
	}
}

// addPlonkConstraint adds a sparseR1C to the underlying constraint system
func (builder *builder[E]) addPlonkConstraint(c sparseR1C[E], debugInfo ...constraint.DebugInfo) {
	if !c.qM.IsZero() && (c.xa == 0 || c.xb == 0) {
		// TODO this is internal but not easy to detect; if qM is set, but one or both of xa / xb is not,
		// since wireID == 0 is a valid wire, it may trigger unexpected behavior.
		//
		// ivokub: This essentially means we add a constraint which is always
		// satisfied for any input. It only increases the number of constraints
		// without adding any real constraints on the inputs. But this is good
		// to catch unoptimal code on the caller side -- we have found a few
		// multiplications by zero in field emulation and emulated group
		// arithmetic. And this has allowed to optimize the implementation.
		log := logger.Logger()
		log.Warn().Msg("adding a plonk constraint with qM set but xa or xb == 0 (wire 0)")
	}
	QL := builder.cs.AddCoeff(c.qL)
	QR := builder.cs.AddCoeff(c.qR)
	QO := builder.cs.AddCoeff(c.qO)
	QM := builder.cs.AddCoeff(c.qM)
	QC := builder.cs.AddCoeff(c.qC)

	cID := builder.cs.AddSparseR1C(constraint.SparseR1C{
		XA: uint32(c.xa),
		XB: uint32(c.xb),
		XC: uint32(c.xc),
		QL: QL,
		QR: QR,
		QO: QO,
		QM: QM,
		QC: QC, Commitment: c.commitment}, builder.genericGate)
	if debug.Debug && len(debugInfo) == 1 {
		builder.cs.AttachDebugInfo(debugInfo[0], []int{cID})
	}
}

// newInternalVariable creates a new wire, appends it on the list of wires of the circuit, sets
// the wire's id to the number of wires, and returns it
func (builder *builder[E]) newInternalVariable() expr.Term[E] {
	idx := builder.cs.AddInternalVariable()
	return expr.NewTerm(idx, builder.tOne)
}

// PublicVariable creates a new Public Variable
func (builder *builder[E]) PublicVariable(f schema.LeafInfo) frontend.Variable {
	idx := builder.cs.AddPublicVariable(f.FullName())
	return expr.NewTerm(idx, builder.tOne)
}

// SecretVariable creates a new Secret Variable
func (builder *builder[E]) SecretVariable(f schema.LeafInfo) frontend.Variable {
	idx := builder.cs.AddSecretVariable(f.FullName())
	return expr.NewTerm(idx, builder.tOne)
}

// reduces redundancy in linear expression
// It factorizes Variable that appears multiple times with != coeff Ids
// To ensure the determinism in the compile process, Variables are stored as public∥secret∥internal∥unset
// for each visibility, the Variables are sorted from lowest ID to highest ID
func (builder *builder[E]) reduce(l expr.LinearExpression[E]) expr.LinearExpression[E] {

	// ensure our linear expression is sorted, by visibility and by Variable ID
	sort.Sort(l)

	for i := 1; i < len(l); i++ {
		if l[i-1].VID == l[i].VID {
			// we have redundancy
			l[i-1].Coeff = builder.cs.Add(l[i-1].Coeff, l[i].Coeff)
			l = append(l[:i], l[i+1:]...)
			i--
		}
	}
	return l
}

// IsBoolean returns true if given variable was marked as boolean in the compiler (see MarkBoolean)
// Use with care; variable may not have been **constrained** to be boolean
// This returns true if the v is a constant and v == 0 || v == 1.
func (builder *builder[E]) IsBoolean(v frontend.Variable) bool {
	if b, ok := builder.constantValue(v); ok {
		return (b.IsZero() || builder.cs.IsOne(b))
	}
	_, ok := builder.mtBooleans[v.(expr.Term[E])]
	return ok
}

// MarkBoolean sets (but do not constraint!) v to be boolean
// This is useful in scenarios where a variable is known to be boolean through a constraint
// that is not api.AssertIsBoolean. If v is a constant, this is a no-op.
func (builder *builder[E]) MarkBoolean(v frontend.Variable) {
	if _, ok := builder.constantValue(v); ok {
		if !builder.IsBoolean(v) {
			panic("MarkBoolean called a non-boolean constant")
		}
		return
	}
	builder.mtBooleans[v.(expr.Term[E])] = struct{}{}
}

var tVariable reflect.Type

func init() {
	tVariable = reflect.ValueOf(struct{ A frontend.Variable }{}).FieldByName("A").Type()
}

func (builder *builder[E]) Compile() (constraint.ConstraintSystemGeneric[E], error) {
	log := logger.Logger()
	log.Info().
		Int("nbConstraints", builder.cs.GetNbConstraints()).
		Msg("building constraint builder")

	// ensure all inputs and hints are constrained
	err := builder.cs.CheckUnconstrainedWires()
	if err != nil {
		log.Warn().Msg("circuit has unconstrained inputs")
		if !builder.config.IgnoreUnconstrainedInputs {
			return nil, err
		}
	}

	return builder.cs, nil
}

// ConstantValue returns the big.Int value of v and true if v is a constant, false otherwise
func (builder *builder[E]) ConstantValue(v frontend.Variable) (*big.Int, bool) {
	coeff, ok := builder.constantValue(v)
	if !ok {
		return nil, false
	}
	return builder.cs.ToBigInt(coeff), true
}

func (builder *builder[E]) constantValue(v frontend.Variable) (E, bool) {
	if vv, ok := v.(expr.Term[E]); ok {
		var zero E
		if vv.Coeff.IsZero() {
			return zero, true
		}
		return zero, false
	}
	return builder.cs.FromInterface(v), true
}

func (builder *builder[E]) hintBuffer(size int) []constraint.LinearExpression {
	if cap(builder.bufH) < size {
		builder.bufH = make([]constraint.LinearExpression, 2*size)
		for i := 0; i < len(builder.bufH); i++ {
			builder.bufH[i] = make(constraint.LinearExpression, 1)
		}
	}

	return builder.bufH[:size]
}

// NewHint initializes internal variables whose value will be evaluated using
// the provided hint function at run time from the inputs. Inputs must be either
// variables or convertible to *big.Int. The function returns an error if the
// number of inputs is not compatible with f.
//
// The hint function is provided at the proof creation time and is not embedded
// into the circuit. From the backend point of view, the variable returned by
// the hint function is equivalent to the user-supplied witness, but its actual
// value is assigned by the solver, not the caller.
//
// No new constraints are added to the newly created wire and must be added
// manually in the circuit. Failing to do so leads to solver failure.
func (builder *builder[E]) NewHint(f solver.Hint, nbOutputs int, inputs ...frontend.Variable) ([]frontend.Variable, error) {
	return builder.newHint(f, solver.GetHintID(f), nbOutputs, inputs...)
}

func (builder *builder[E]) newHint(f solver.Hint, id solver.HintID, nbOutputs int, inputs ...frontend.Variable) ([]frontend.Variable, error) {
	hintInputs := builder.hintBuffer(len(inputs))

	// ensure inputs are set and pack them in a []uint64
	for i, in := range inputs {
		switch t := in.(type) {
		case expr.Term[E]:
			hintInputs[i][0] = builder.cs.MakeTerm(t.Coeff, t.VID)
		default:
			c := builder.cs.FromInterface(in)
			term := builder.cs.MakeTerm(c, 0)
			term.MarkConstant()
			hintInputs[i][0] = term
		}
	}

	internalVariables, err := builder.cs.AddSolverHint(f, id, hintInputs, nbOutputs)
	if err != nil {
		return nil, err
	}

	// make the variables
	res := make([]frontend.Variable, len(internalVariables))
	for i, idx := range internalVariables {
		res[i] = expr.NewTerm(idx, builder.tOne)
	}
	return res, nil

}

// returns in split into a slice of compiledTerm and the sum of all constants in in as a bigInt
func (builder *builder[E]) filterConstantSum(in []frontend.Variable) (expr.LinearExpression[E], E) {
	var res expr.LinearExpression[E]
	if len(in) <= cap(builder.bufL) {
		// we can use the temp buffer
		res = builder.bufL[:0]
	} else {
		res = make(expr.LinearExpression[E], 0, len(in))
	}

	var b E
	for i := 0; i < len(in); i++ {
		if c, ok := builder.constantValue(in[i]); ok {
			b = builder.cs.Add(b, c)
		} else {
			if inTerm := in[i].(expr.Term[E]); !inTerm.Coeff.IsZero() {
				// add only term if coefficient is not zero.
				res = append(res, in[i].(expr.Term[E]))
			}
		}
	}
	return res, b
}

// returns in split into a slice of compiledTerm and the product of all constants in in as a coeff
func (builder *builder[E]) filterConstantProd(in []frontend.Variable) (expr.LinearExpression[E], E) {
	var res expr.LinearExpression[E]
	if len(in) <= cap(builder.bufL) {
		// we can use the temp buffer
		res = builder.bufL[:0]
	} else {
		res = make(expr.LinearExpression[E], 0, len(in))
	}

	b := builder.tOne
	for i := 0; i < len(in); i++ {
		if c, ok := builder.constantValue(in[i]); ok {
			b = builder.cs.Mul(b, c)
		} else {
			res = append(res, in[i].(expr.Term[E]))
		}
	}
	return res, b
}

func (builder *builder[E]) splitSum(acc expr.Term[E], r expr.LinearExpression[E], k *E) expr.Term[E] {
	// floor case
	if len(r) == 0 {
		if k != nil {
			// we need to return acc + k
			o, found := builder.addConstraintExist(acc, expr.Term[E]{}, *k)
			if !found {
				o = builder.newInternalVariable()
				builder.addAddGate(acc, expr.Term[E]{}, uint32(o.VID), *k)
			}

			return o
		}
		return acc
	}

	// constraint to add: acc + r[0] (+ k) == o
	var qC E
	if k != nil {
		qC = *k
	}
	o, found := builder.addConstraintExist(acc, r[0], qC)
	if !found {
		o = builder.newInternalVariable()
		builder.addAddGate(acc, r[0], uint32(o.VID), qC)
	}

	return builder.splitSum(o, r[1:], nil)
}

// addConstraintExist check if we recorded a constraint in the form
// q1*xa + q2*xb + qC - xc == 0
//
// if we find one, this function returns the xc wire with the correct coefficients.
// if we don't, and no previous addition was recorded with xa and xb, add an entry in the map
// (this assumes that the caller will add a constraint just after this call if it's not found!)
//
// idea:
// 1. take (xa | (xb << 32)) as a identifier of an addition that used wires xa and xb.
// 2. look for an entry in builder.mAddConstraints for a previously added constraint that matches.
// 3. if so, check that the coefficients matches and we can re-use xc wire.
//
// limitations:
// 1. for efficiency, we just store the first addition that occurred with with xa and xb;
// so if we do 2*xa + 3*xb == c, then want to compute xa + xb == d multiple times, the compiler is
// not going to catch these duplicates.
// 2. this piece of code assumes some behavior from constraint/ package (like coeffIDs, or append-style
// constraint management)
func (builder *builder[E]) addConstraintExist(a, b expr.Term[E], k E) (expr.Term[E], bool) {
	// ensure deterministic combined identifier;
	if a.VID < b.VID {
		a, b = b, a
	}
	h := uint64(a.WireID()) | uint64(b.WireID()<<32)

	if iID, ok := builder.mAddInstructions[h]; ok {
		// if we do custom gates with slices in the constraint
		// should use a shared object here to avoid allocs.
		var c constraint.SparseR1C

		// seems likely we have a fit, let's double check
		inst := builder.cs.GetInstruction(iID)
		// we know the blueprint we added it.
		blueprint := constraint.BlueprintSparseR1CAdd[E]{}
		blueprint.DecompressSparseR1C(&c, inst)

		// qO == -1
		if a.WireID() == int(c.XB) {
			a, b = b, a // ensure a is in qL
		}

		tk := builder.cs.MakeTerm(k, 0)
		if tk.CoeffID() != int(c.QC) {
			// the constant part of the addition differs, no point going forward
			// since we will need to add a new constraint anyway.
			return expr.Term[E]{}, false
		}

		// check that the coeff matches
		qL := a.Coeff
		qR := b.Coeff
		ta := builder.cs.MakeTerm(qL, 0)
		tb := builder.cs.MakeTerm(qR, 0)
		if int(c.QL) != ta.CoeffID() || int(c.QR) != tb.CoeffID() {
			if !k.IsZero() {
				// may be for some edge cases we could avoid adding a constraint here.
				return expr.Term[E]{}, false
			}
			// we recorded an addition in the form q1*a + q2*b == c
			// we want to record a new one in the form q3*a + q4*b == n*c
			// question is; can we re-use c to avoid introducing a new wire & new constraint
			// this is possible only if n == q3/q1 == q4/q2, that is, q3q2 == q1q4
			q1 := builder.cs.GetCoefficient(int(c.QL))
			q2 := builder.cs.GetCoefficient(int(c.QR))
			q3 := qL
			q4 := qR
			q3 = builder.cs.Mul(q3, q2)
			q1 = builder.cs.Mul(q1, q4)
			if q1 == q3 {
				// no need to introduce a new constraint;
				// compute n, the coefficient for the output wire
				q2, ok = builder.cs.Inverse(q2)
				if !ok {
					panic("div by 0") // shouldn't happen
				}
				q2 = builder.cs.Mul(q2, q4)
				return expr.NewTerm(int(c.XC), q2), true
			}
			// we will need an additional constraint
			return expr.Term[E]{}, false
		}

		// we found the same constraint!
		return expr.NewTerm(int(c.XC), builder.tOne), true
	}
	// we are going to add this constraint, so we mark it.
	// ! assumes the caller add an instruction immediately  after the call to this function
	builder.mAddInstructions[h] = builder.cs.GetNbInstructions()
	return expr.Term[E]{}, false
}

// mulConstraintExist check if we recorded a constraint in the form
// qM*xa*xb - xc == 0
//
// if we find one, this function returns the xc wire with the correct coefficients.
// if we don't, and no previous multiplication was recorded with xa and xb, add an entry in the map
// (this assumes that the caller will add a constraint just after this call if it's not found!)
//
// idea:
// 1. take (xa | (xb << 32)) as a identifier of a multiplication that used wires xa and xb.
// 2. look for an entry in builder.mMulConstraints for a previously added constraint that matches.
// 3. if so, compute correct coefficient N for xc wire that matches qM'*xa*xb - N*xc == 0
//
// limitations:
// 1. this piece of code assumes some behavior from constraint/ package (like coeffIDs, or append-style
// constraint management)
func (builder *builder[E]) mulConstraintExist(a, b expr.Term[E]) (expr.Term[E], bool) {
	// ensure deterministic combined identifier;
	if a.VID < b.VID {
		a, b = b, a
	}
	h := uint64(a.WireID()) | uint64(b.WireID()<<32)

	if iID, ok := builder.mMulInstructions[h]; ok {
		// if we do custom gates with slices in the constraint
		// should use a shared object here to avoid allocs.
		var c constraint.SparseR1C

		// seems likely we have a fit, let's double check
		inst := builder.cs.GetInstruction(iID)
		// we know the blueprint we added it.
		blueprint := constraint.BlueprintSparseR1CMul[E]{}
		blueprint.DecompressSparseR1C(&c, inst)

		// qO == -1

		if a.WireID() == int(c.XB) {
			a, b = b, a // ensure a is in qL
		}

		// recompute the qM coeff and check that it matches;
		qM := builder.cs.Mul(a.Coeff, b.Coeff)
		tm := builder.cs.MakeTerm(qM, 0)
		if int(c.QM) != tm.CoeffID() {
			// so we wanted to compute
			// N * xC == qM*xA*xB
			// but found a constraint
			// xC == qM'*xA*xB
			// the coefficient for our resulting wire is different;
			// N = qM / qM'
			N := builder.cs.GetCoefficient(int(c.QM))
			N, ok := builder.cs.Inverse(N)
			if !ok {
				panic("div by 0") // sanity check.
			}
			N = builder.cs.Mul(N, qM)

			return expr.NewTerm(int(c.XC), N), true
		}

		// we found the exact same constraint
		return expr.NewTerm(int(c.XC), builder.tOne), true
	}

	// we are going to add this constraint, so we mark it.
	// ! assumes the caller add an instruction immediately  after the call to this function
	builder.mMulInstructions[h] = builder.cs.GetNbInstructions()
	return expr.Term[E]{}, false
}

func (builder *builder[E]) splitProd(acc expr.Term[E], r expr.LinearExpression[E]) expr.Term[E] {
	// floor case
	if len(r) == 0 {
		return acc
	}
	// we want to add a constraint such that acc * r[0] == o
	// let's check if we didn't already constrain a similar product
	o, found := builder.mulConstraintExist(acc, r[0])

	if !found {
		// constraint to add: acc * r[0] == o
		o = builder.newInternalVariable()
		builder.addMulGate(acc, r[0], o)
	}

	return builder.splitProd(o, r[1:])
}

// newDebugInfo this is temporary to restore debug logs
// something more like builder.sprintf("my message %le %lv", l0, l1)
// to build logs for both debug and println
// and append some program location.. (see other todo in debug_info.go)
func (builder *builder[E]) newDebugInfo(errName string, in ...interface{}) constraint.DebugInfo {
	for i := 0; i < len(in); i++ {
		// for inputs that are LinearExpressions or Term, we need to "Make" them in the backend.
		// TODO @gbotrel this is a duplicate effort with adding a constraint and should be taken care off

		switch t := in[i].(type) {
		case *expr.LinearExpression[E], expr.LinearExpression[E]:
			// shouldn't happen
		case expr.Term[E]:
			in[i] = builder.cs.MakeTerm(t.Coeff, t.VID)
		case *expr.Term[E]:
			in[i] = builder.cs.MakeTerm(t.Coeff, t.VID)
		case E:
			in[i] = builder.cs.String(t)
		case *E:
			in[i] = builder.cs.String(*t)
		}
	}

	return builder.cs.NewDebugInfo(errName, in...)

}

func (builder *builder[E]) Defer(cb func(frontend.API) error) {
	circuitdefer.Put(builder, cb)
}

// AddInstruction is used to add custom instructions to the constraint system.
func (builder *builder[E]) AddInstruction(bID constraint.BlueprintID, calldata []uint32) []uint32 {
	return builder.cs.AddInstruction(bID, calldata)
}

// AddBlueprint adds a custom blueprint to the constraint system.
func (builder *builder[E]) AddBlueprint(b constraint.Blueprint) constraint.BlueprintID {
	return builder.cs.AddBlueprint(b)
}

func (builder *builder[E]) InternalVariable(wireID uint32) frontend.Variable {
	return expr.NewTerm(int(wireID), builder.tOne)
}

// ToCanonicalVariable converts a frontend.Variable to a constraint system specific Variable
// ! Experimental: use in conjunction with constraint.CustomizableSystem
func (builder *builder[E]) ToCanonicalVariable(v frontend.Variable) frontend.CanonicalVariable {
	switch t := v.(type) {
	case expr.Term[E]:
		return builder.cs.MakeTerm(t.Coeff, t.VID)
	default:
		c := builder.cs.FromInterface(v)
		term := builder.cs.MakeTerm(c, 0)
		term.MarkConstant()
		return term
	}
}

// GetWireConstraints returns the pairs (constraintID, wireLocation) for the
// given wires in the compiled constraint system:
//   - constraintID is the index of the constraint in the constraint system.
//   - wireLocation is the location of the wire in the constraint (0=xA or 1=xB).
//
// If the argument addMissing is true, then the function will add a new
// constraint for each wire that is not found in the constraint system. This may
// happen when getting the constraint for a witness which is not used in
// constraints. Otherwise, when addMissing is false, the function returns an
// error if a wire is not found in the constraint system.
//
// The method only returns a single pair (constraintID, wireLocation) for every
// unique wire (removing duplicates). The order of the returned pairs is not the
<<<<<<< HEAD
// same as for the given arguments.
func (builder *builder[E]) GetWireConstraints(wires []frontend.Variable, addMissing bool) ([][2]int, error) {
=======
// same as for the given arguments. It is however, deterministic order.
func (builder *builder) GetWireConstraints(wires []frontend.Variable, addMissing bool) ([][2]int, error) {
>>>>>>> 1e252ace
	// construct a lookup table table for later quick access when iterating over instructions
	lookup := make(map[int]struct{})
	for _, w := range wires {
		ww, ok := w.(expr.Term[E])
		if !ok {
			panic("input wire is not a Term")
		}
		lookup[ww.WireID()] = struct{}{}
	}
	nbPub := builder.cs.GetNbPublicVariables()
	res := make([][2]int, 0, len(wires))
	iterator := builder.cs.GetSparseR1CIterator()
	for c, constraintIdx := iterator.Next(), 0; c != nil; c, constraintIdx = iterator.Next(), constraintIdx+1 {
		if _, ok := lookup[int(c.XA)]; ok {
			res = append(res, [2]int{nbPub + constraintIdx, 0})
			delete(lookup, int(c.XA))
		}
		if _, ok := lookup[int(c.XB)]; ok {
			res = append(res, [2]int{nbPub + constraintIdx, 1})
			delete(lookup, int(c.XB))
		}
		if _, ok := lookup[int(c.XC)]; ok {
			res = append(res, [2]int{nbPub + constraintIdx, 2})
			delete(lookup, int(c.XC))
		}
		if len(lookup) == 0 {
			// we can break early if we found constraints for all the wires
			break
		}
	}
	if addMissing {
		nbWitnessWires := builder.cs.GetNbPublicVariables() + builder.cs.GetNbSecretVariables()
		for k := range lookup {
			if k >= nbWitnessWires {
				return nil, fmt.Errorf("addMissing is true, but wire %d is not a witness", k)
			}
			constraintIdx := builder.cs.AddSparseR1C(constraint.SparseR1C{
				XA: uint32(k),
				XC: uint32(k),
				QL: constraint.CoeffIdOne,
				QO: constraint.CoeffIdMinusOne,
			}, builder.genericGate)
			res = append(res, [2]int{nbPub + constraintIdx, 0})
			delete(lookup, k)
		}
	}
	if len(lookup) > 0 {
		return nil, fmt.Errorf("constraint with wire not found in circuit")
	}
	return res, nil
}

// GetWiresConstraintExact works as [GetWireConstraints], but returns an
// exact wire for each constraint. That is if the caller passes the same wire
// several times at different positions in [vars], it will not deduplicate
// unlike [GetWireConstraints]. The function has also a different way to deal
// with constants and missing wires. If the same variabes is passed, then the
// same wire ID is returned. The function returns the first occurrence of the
// wire in the constraint system, by order of the constraints.
//
//   - If a variable is a constant. It will introduct an adhoc term and it will
//     be reused each time the constant appears.
//
//   - The function tolerates that a wire is missing if addMissing is true even
//     if the wire is not a witness element. This is allows supporting variables
//     that are constrained through hints only.
//
// For instance,
// ```
//
//	GetWiresConstraintsExact([]frontend.Variable{a, a, b, a, c}) => wa, wa, wb, wa, wc
//
// ```
//
// while,
//
// ```
//
//	GetWiresConstraintsNoDuplicate([]frontend.Variable{a, a, b, a, c}) => wa, wb, wc
//
// ```
func (builder *builder) GetWiresConstraintExact(wires []frontend.Variable, addMissing bool) ([][2]int, error) {

	// wireIDsSet stores the indices of all the wires involved in the input.
	// We want to ensure that all the stored variables do corresponds to
	// canonical variables: therefore not to constants and not too terms
	// with a coeff different from 1. This may add constraints but has the
	// benefit of making it simpler to read the LRO values.
	var (
		wireIDsSet = make(map[int]struct{})
		wireTerms  = make([]expr.Term, len(wires))

		// constantWiresMap registers the wires that we create to represent
		// the constants that appear in the input. It helps avoiding to
		// create too many unncessary adhoc terms for the same constant.
		constantWiresMap = make(map[constraint.Element]expr.Term)
	)

	for i, w := range wires {
		ww, ok := w.(expr.Term)
		if !ok {
			// In the case of a Plonk circuit. It will only cover the case
			// where "w" was a constant. There, we can assume that this
			// condition and the next one are mutually exclusive.
			c := builder.cs.FromInterface(w)
			o, oWasFound := constantWiresMap[c]
			if !oWasFound {
				o = builder.newInternalVariable()
				constantWiresMap[c] = o
				builder.addAddGate(expr.Term{}, expr.Term{}, uint32(o.VID), c)
			}
			ww = o
		}

		if ww.Coeff != builder.tOne {
			o := builder.newInternalVariable()
			builder.addAddGate(ww, expr.Term{}, uint32(o.VID), constraint.Element{})
			ww = o
		}

		wireIDsSet[ww.VID] = struct{}{}
		wireTerms[i] = ww
	}

	// This loop attempts to find the wire IDs in the constraint system and
	// gives a localization for each. The loop removes items from [wireIDsSets]
	// when they are found. This will allow us to identify the wires that are
	// missing from the constraint system. This can happen when wires are
	// unconstrained.
	var (
		foundWireIDPosition = make(map[int][2]int)
		nbPub               = builder.cs.GetNbPublicVariables()
		iterator            = builder.cs.GetSparseR1CIterator()
	)

	for c, constraintIdx := iterator.Next(), 0; c != nil; c, constraintIdx = iterator.Next(), constraintIdx+1 {
		if _, ok := wireIDsSet[int(c.XA)]; ok {
			foundWireIDPosition[int(c.XA)] = [2]int{nbPub + constraintIdx, 0}
			delete(wireIDsSet, int(c.XA))
		}
		if _, ok := wireIDsSet[int(c.XB)]; ok {
			foundWireIDPosition[int(c.XB)] = [2]int{nbPub + constraintIdx, 1}
			delete(wireIDsSet, int(c.XB))
		}
		if _, ok := wireIDsSet[int(c.XC)]; ok {
			foundWireIDPosition[int(c.XC)] = [2]int{nbPub + constraintIdx, 2}
			delete(wireIDsSet, int(c.XC))
		}
		if len(wireIDsSet) == 0 {
			// we can break early if we found constraints for all the wires
			break
		}
	}

	if addMissing {
		for k := range wireIDsSet {
			constraintIdx := builder.cs.AddSparseR1C(constraint.SparseR1C{
				XA: uint32(k),
				XC: uint32(k),
				QL: constraint.CoeffIdOne,
				QO: constraint.CoeffIdMinusOne,
			}, builder.genericGate)
			foundWireIDPosition[k] = [2]int{nbPub + constraintIdx, 0}
			delete(wireIDsSet, k)
		}
	}

	if len(wireIDsSet) > 0 {
		return nil, fmt.Errorf("wires not found in constraint system: %v", wireIDsSet)
	}

	res := make([][2]int, len(wires))
	for i, w := range wireTerms {
		res[i] = foundWireIDPosition[w.VID]
	}
	return res, nil
}<|MERGE_RESOLUTION|>--- conflicted
+++ resolved
@@ -722,13 +722,8 @@
 //
 // The method only returns a single pair (constraintID, wireLocation) for every
 // unique wire (removing duplicates). The order of the returned pairs is not the
-<<<<<<< HEAD
-// same as for the given arguments.
+// same as for the given arguments. It is however, deterministic order.
 func (builder *builder[E]) GetWireConstraints(wires []frontend.Variable, addMissing bool) ([][2]int, error) {
-=======
-// same as for the given arguments. It is however, deterministic order.
-func (builder *builder) GetWireConstraints(wires []frontend.Variable, addMissing bool) ([][2]int, error) {
->>>>>>> 1e252ace
 	// construct a lookup table table for later quick access when iterating over instructions
 	lookup := make(map[int]struct{})
 	for _, w := range wires {
@@ -810,7 +805,7 @@
 //	GetWiresConstraintsNoDuplicate([]frontend.Variable{a, a, b, a, c}) => wa, wb, wc
 //
 // ```
-func (builder *builder) GetWiresConstraintExact(wires []frontend.Variable, addMissing bool) ([][2]int, error) {
+func (builder *builder[E]) GetWiresConstraintExact(wires []frontend.Variable, addMissing bool) ([][2]int, error) {
 
 	// wireIDsSet stores the indices of all the wires involved in the input.
 	// We want to ensure that all the stored variables do corresponds to
@@ -819,16 +814,16 @@
 	// benefit of making it simpler to read the LRO values.
 	var (
 		wireIDsSet = make(map[int]struct{})
-		wireTerms  = make([]expr.Term, len(wires))
+		wireTerms  = make([]expr.Term[E], len(wires))
 
 		// constantWiresMap registers the wires that we create to represent
 		// the constants that appear in the input. It helps avoiding to
 		// create too many unncessary adhoc terms for the same constant.
-		constantWiresMap = make(map[constraint.Element]expr.Term)
+		constantWiresMap = make(map[E]expr.Term[E])
 	)
 
 	for i, w := range wires {
-		ww, ok := w.(expr.Term)
+		ww, ok := w.(expr.Term[E])
 		if !ok {
 			// In the case of a Plonk circuit. It will only cover the case
 			// where "w" was a constant. There, we can assume that this
@@ -838,14 +833,15 @@
 			if !oWasFound {
 				o = builder.newInternalVariable()
 				constantWiresMap[c] = o
-				builder.addAddGate(expr.Term{}, expr.Term{}, uint32(o.VID), c)
+				builder.addAddGate(expr.Term[E]{}, expr.Term[E]{}, uint32(o.VID), c)
 			}
 			ww = o
 		}
 
 		if ww.Coeff != builder.tOne {
 			o := builder.newInternalVariable()
-			builder.addAddGate(ww, expr.Term{}, uint32(o.VID), constraint.Element{})
+			var zero E
+			builder.addAddGate(ww, expr.Term[E]{}, uint32(o.VID), zero)
 			ww = o
 		}
 
