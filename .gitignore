--- conflicted
+++ resolved
@@ -51,11 +51,6 @@
 # Jetbrains stuff
 .idea/
 
-<<<<<<< HEAD
-*.abi
-*.bin
-=======
 # Compiled Solidity
 *.bin
-*.abi
->>>>>>> b32f91af
+*.abi