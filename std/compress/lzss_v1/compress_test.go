--- conflicted
+++ resolved
@@ -4,20 +4,13 @@
 	"bytes"
 	"encoding/hex"
 	"fmt"
-<<<<<<< HEAD
-	"io"
 	"io/ioutil"
 	"os"
-	"strings"
 	"testing"
 
-=======
->>>>>>> cf1fdfcc
 	"github.com/consensys/gnark/std/compress"
 	"github.com/stretchr/testify/assert"
 	"github.com/stretchr/testify/require"
-	"os"
-	"testing"
 )
 
 func testCompressionRoundTrip(t *testing.T, nbBitsAddress uint, d []byte, testCaseName ...string) {
@@ -45,15 +38,6 @@
 	if len(testCaseName) == 1 {
 		assert.NoError(t, os.WriteFile("../test_cases/"+testCaseName[0]+"/data.lzssv1", cBytes, 0600))
 	}
-<<<<<<< HEAD
-	cStream := compress.NewStreamFromBytes(c)
-	cHuff := huffman.Encode(cStream)
-	fmt.Println("Size Compression ratio:", float64(len(d)-contextSize)/float64(len(c)))
-	fmt.Println("Estimated Compression ratio (with Huffman):", float64(8*(len(d)-contextSize))/float64(len(cHuff.D)))
-	if len(c) > 1024 {
-		fmt.Printf("Compressed size: %dKB\n", int(float64(len(c)*100)/1024)/100)
-		fmt.Printf("Compressed size (with Huffman): %dKB\n", int(float64(len(cHuff.D)*100)/8192)/100)
-=======
 
 	//cStream := compress.NewStreamFromBytes(c)
 	//cHuff := huffman.Encode(cStream)	TODO Huffman
@@ -62,7 +46,6 @@
 	if c.Len() > 1024*8 {
 		fmt.Printf("Compressed size: %dKB\n", int(float64(len(cBytes[1:])*100)/1024)/100)
 		//fmt.Printf("Compressed size (with Huffman): %dKB\n", int(float64(len(cHuff.D)*100)/8192)/100)
->>>>>>> cf1fdfcc
 	}
 	require.NoError(t, err)
 
@@ -167,9 +150,6 @@
 	data, err := hex.DecodeString(string(d))
 	assert.NoError(err)
 
-<<<<<<< HEAD
-	dict := getDictionnary()
-=======
 	testLzss := func(nbBitsAddress int) func(*testing.T) {
 		return func(t *testing.T) {
 			lzssRes, err := compresslzss_v1(data, nbBitsAddress)
@@ -181,7 +161,6 @@
 		}
 	}
 
->>>>>>> cf1fdfcc
 	// test compress round trip with s2, zstd and lzss
 
 	t.Run("16b offset", testLzss(16))
@@ -193,12 +172,6 @@
 	// zstdRes, err := compressWithZstd(data)
 	// assert.NoError(err)
 
-<<<<<<< HEAD
-	lzssRes, err := compresslzss_v1(data, dict)
-	assert.NoError(err)
-
-=======
->>>>>>> cf1fdfcc
 	// fmt.Println("s2 compression ratio:", s2Res.ratio)
 	// fmt.Println("zstd compression ratio:", zstdRes.ratio)
 
@@ -211,12 +184,6 @@
 	// zstdDecompressed, err := decompressWithZstd(zstdRes.compressed)
 	// assert.NoError(err)
 
-<<<<<<< HEAD
-	lzssDecompressed, err := decompresslzss_v1(lzssRes.compressed, dict)
-	assert.NoError(err)
-
-=======
->>>>>>> cf1fdfcc
 	// assert.True(bytes.Equal(data, s2Decompressed))
 	// assert.True(bytes.Equal(data, zstdDecompressed))
 
@@ -330,30 +297,6 @@
 	ratio      float64
 }
 
-<<<<<<< HEAD
-func decompresslzss_v1(data, dict []byte) ([]byte, error) {
-	data = append(dict, data...)
-	return DecompressPureGo(data, Settings{
-		BackRefSettings: BackRefSettings{
-			NbBytesAddress: nbBytesAddress,
-			NbBytesLength:  nbBytesLength,
-		},
-		StartAt: uint(len(dict)),
-	})
-}
-
-const (
-	nbBytesAddress = 3
-	nbBytesLength  = 1
-)
-
-func compresslzss_v1(data []byte, dict []byte) (compressResult, error) {
-	data = append(dict, data...)
-	c, err := Compress(data, Settings{
-		BackRefSettings: BackRefSettings{
-			NbBytesAddress: nbBytesAddress,
-			NbBytesLength:  nbBytesLength,
-=======
 func decompresslzss_v1(data []byte, nbBitsAddress int) ([]byte, error) {
 	settings := Settings{
 		BackRefSettings: BackRefSettings{
@@ -373,7 +316,6 @@
 		BackRefSettings: BackRefSettings{
 			NbBitsAddress: uint(nbBitsAddress),
 			NbBitsLength:  8,
->>>>>>> cf1fdfcc
 		},
 		StartAt: uint(len(dict)),
 	})
