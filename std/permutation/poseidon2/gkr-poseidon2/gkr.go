--- conflicted
+++ resolved
@@ -126,18 +126,9 @@
 // NewGkrCompressor returns an object that can compute the Poseidon2 compression function (currently only for BLS12-377)
 // which consists of a permutation along with the input fed forward.
 // The correctness of the compression functions is proven using GKR.
-<<<<<<< HEAD
 // Note that the solver will need the function RegisterGates to be called with the desired curves
-func NewGkrPermutations(api frontend.API) (*GkrPermutations, error) {
+func NewGkrCompressor(api frontend.API) (*GkrCompressor, error) {
 	gkrCircuit, in1, in2, out, err := defineCircuit(api)
-=======
-// Note that the solver will need the function RegisterGkrGates to be called with the desired curves
-func NewGkrCompressor(api frontend.API) *GkrCompressor {
-	if api.Compiler().Field().Cmp(ecc.BLS12_377.ScalarField()) != 0 {
-		panic("currently only BL12-377 is supported")
-	}
-	gkrApi, in1, in2, out, err := defineCircuitBls12377()
->>>>>>> 4765d61a
 	if err != nil {
 		return nil, fmt.Errorf("failed to define GKR circuit: %w", err)
 	}
