package poseidon2

import (
	"fmt"
	"testing"

	"github.com/consensys/gnark-crypto/ecc"
	frbls24317 "github.com/consensys/gnark-crypto/ecc/bls24-317/fr"
	poseidonbls24317 "github.com/consensys/gnark-crypto/ecc/bls24-317/fr/poseidon2"

	frbls24315 "github.com/consensys/gnark-crypto/ecc/bls24-315/fr"
	poseidonbls24315 "github.com/consensys/gnark-crypto/ecc/bls24-315/fr/poseidon2"

	frbw6761 "github.com/consensys/gnark-crypto/ecc/bw6-761/fr"
	poseidonbw6761 "github.com/consensys/gnark-crypto/ecc/bw6-761/fr/poseidon2"

	frbw6633 "github.com/consensys/gnark-crypto/ecc/bw6-633/fr"
	poseidonbw6633 "github.com/consensys/gnark-crypto/ecc/bw6-633/fr/poseidon2"

	frbls12381 "github.com/consensys/gnark-crypto/ecc/bls12-381/fr"
	poseidonbls12381 "github.com/consensys/gnark-crypto/ecc/bls12-381/fr/poseidon2"

	frbls12377 "github.com/consensys/gnark-crypto/ecc/bls12-377/fr"
	poseidonbls12377 "github.com/consensys/gnark-crypto/ecc/bls12-377/fr/poseidon2"

	frbn254 "github.com/consensys/gnark-crypto/ecc/bn254/fr"
	poseidonbn254 "github.com/consensys/gnark-crypto/ecc/bn254/fr/poseidon2"
	"github.com/consensys/gnark/frontend"
	"github.com/consensys/gnark/test"
)

type Poseidon2Circuit struct {
	Input  []frontend.Variable
	Output []frontend.Variable `gnark:",public"`
	params circuitParams
}

type circuitParams struct {
	rf int
	rp int
	t  int
	id ecc.ID
}

func (c *Poseidon2Circuit) Define(api frontend.API) error {
<<<<<<< HEAD
	h := NewPermutation(c.params.t, c.params.d, c.params.rf, c.params.rp, c.params.id)
	h.Permutation(api, c.Input)
=======
	h, err := NewPoseidon2FromParameters(api, c.params.t, c.params.rf, c.params.rp)
	if err != nil {
		return fmt.Errorf("could not create poseidon2 hasher: %w", err)
	}
	h.Permutation(c.Input)
>>>>>>> 5c46d09b
	for i := 0; i < len(c.Input); i++ {
		api.AssertIsEqual(c.Output[i], c.Input[i])
	}
	return nil
}

func TestPoseidon2(t *testing.T) {

	assert := test.NewAssert(t)

	params := make(map[ecc.ID]circuitParams)
	params[ecc.BN254] = circuitParams{rf: 8, rp: 56, t: 3, id: ecc.BN254}
	params[ecc.BLS12_381] = circuitParams{rf: 8, rp: 56, t: 3, id: ecc.BLS12_381}
	params[ecc.BLS12_377] = circuitParams{rf: 8, rp: 56, t: 3, id: ecc.BLS12_377}
	params[ecc.BW6_761] = circuitParams{rf: 8, rp: 56, t: 3, id: ecc.BW6_761}
	params[ecc.BW6_633] = circuitParams{rf: 8, rp: 56, t: 3, id: ecc.BW6_633}
	params[ecc.BLS24_315] = circuitParams{rf: 8, rp: 56, t: 3, id: ecc.BLS24_315}
	params[ecc.BLS24_317] = circuitParams{rf: 8, rp: 56, t: 3, id: ecc.BLS24_317}

	{
		var circuit, validWitness Poseidon2Circuit

		h := poseidonbn254.NewPermutation(
			params[ecc.BN254].t,
			params[ecc.BN254].rf,
			params[ecc.BN254].rp,
		)
		var in, out [3]frbn254.Element
		for i := 0; i < 3; i++ {
			in[i].SetRandom()
		}
		copy(out[:], in[:])
		err := h.Permutation(out[:])
		if err != nil {
			t.Fatal(err)
		}

		validWitness.Input = make([]frontend.Variable, 3)
		validWitness.Output = make([]frontend.Variable, 3)

		circuit.Input = make([]frontend.Variable, 3)
		circuit.Output = make([]frontend.Variable, 3)
		circuit.params = params[ecc.BN254]

		for i := 0; i < 3; i++ {
			validWitness.Input[i] = in[i].String()
			validWitness.Output[i] = out[i].String()
		}
		assert.CheckCircuit(&circuit,
			test.WithValidAssignment(&validWitness),
			test.WithCurves(ecc.BN254))
	}
	{
		var circuit, validWitness Poseidon2Circuit

		h := poseidonbls12377.NewPermutation(
			params[ecc.BLS12_377].t,
			params[ecc.BLS12_377].rf,
			params[ecc.BLS12_377].rp,
		)
		var in, out [3]frbls12377.Element
		for i := 0; i < 3; i++ {
			in[i].SetRandom()
		}
		copy(out[:], in[:])
		err := h.Permutation(out[:])
		if err != nil {
			t.Fatal(err)
		}

		validWitness.Input = make([]frontend.Variable, 3)
		validWitness.Output = make([]frontend.Variable, 3)

		circuit.Input = make([]frontend.Variable, 3)
		circuit.Output = make([]frontend.Variable, 3)
		circuit.params = params[ecc.BLS12_377]

		for i := 0; i < 3; i++ {
			validWitness.Input[i] = in[i].String()
			validWitness.Output[i] = out[i].String()
		}
		assert.CheckCircuit(&circuit,
			test.WithValidAssignment(&validWitness),
			test.WithCurves(ecc.BLS12_377))
	}
	{
		var circuit, validWitness Poseidon2Circuit

		h := poseidonbls12381.NewPermutation(
			params[ecc.BLS12_381].t,
			params[ecc.BLS12_381].rf,
			params[ecc.BLS12_381].rp,
		)
		var in, out [3]frbls12381.Element
		for i := 0; i < 3; i++ {
			in[i].SetRandom()
		}
		copy(out[:], in[:])
		err := h.Permutation(out[:])
		if err != nil {
			t.Fatal(err)
		}

		validWitness.Input = make([]frontend.Variable, 3)
		validWitness.Output = make([]frontend.Variable, 3)

		circuit.Input = make([]frontend.Variable, 3)
		circuit.Output = make([]frontend.Variable, 3)
		circuit.params = params[ecc.BLS12_381]

		for i := 0; i < 3; i++ {
			validWitness.Input[i] = in[i].String()
			validWitness.Output[i] = out[i].String()
		}
		assert.CheckCircuit(&circuit,
			test.WithValidAssignment(&validWitness),
			test.WithCurves(ecc.BLS12_381))
	}
	{
		var circuit, validWitness Poseidon2Circuit

		h := poseidonbw6633.NewPermutation(
			params[ecc.BW6_633].t,
			params[ecc.BW6_633].rf,
			params[ecc.BW6_633].rp,
		)
		var in, out [3]frbw6633.Element
		for i := 0; i < 3; i++ {
			in[i].SetRandom()
		}
		copy(out[:], in[:])
		err := h.Permutation(out[:])
		if err != nil {
			t.Fatal(err)
		}

		validWitness.Input = make([]frontend.Variable, 3)
		validWitness.Output = make([]frontend.Variable, 3)

		circuit.Input = make([]frontend.Variable, 3)
		circuit.Output = make([]frontend.Variable, 3)
		circuit.params = params[ecc.BW6_633]

		for i := 0; i < 3; i++ {
			validWitness.Input[i] = in[i].String()
			validWitness.Output[i] = out[i].String()
		}
		assert.CheckCircuit(&circuit,
			test.WithValidAssignment(&validWitness),
			test.WithCurves(ecc.BW6_633))
	}
	{
		var circuit, validWitness Poseidon2Circuit

		h := poseidonbw6633.NewPermutation(
			params[ecc.BW6_633].t,
			params[ecc.BW6_633].rf,
			params[ecc.BW6_633].rp,
		)
		var in, out [3]frbw6633.Element
		for i := 0; i < 3; i++ {
			in[i].SetRandom()
		}
		copy(out[:], in[:])
		err := h.Permutation(out[:])
		if err != nil {
			t.Fatal(err)
		}

		validWitness.Input = make([]frontend.Variable, 3)
		validWitness.Output = make([]frontend.Variable, 3)

		circuit.Input = make([]frontend.Variable, 3)
		circuit.Output = make([]frontend.Variable, 3)
		circuit.params = params[ecc.BW6_633]

		for i := 0; i < 3; i++ {
			validWitness.Input[i] = in[i].String()
			validWitness.Output[i] = out[i].String()
		}
		assert.CheckCircuit(&circuit,
			test.WithValidAssignment(&validWitness),
			test.WithCurves(ecc.BW6_633))
	}
	{
		var circuit, validWitness Poseidon2Circuit

		h := poseidonbw6761.NewPermutation(
			params[ecc.BW6_761].t,
			params[ecc.BW6_761].rf,
			params[ecc.BW6_761].rp,
		)
		var in, out [3]frbw6761.Element
		for i := 0; i < 3; i++ {
			in[i].SetRandom()
		}
		copy(out[:], in[:])
		err := h.Permutation(out[:])
		if err != nil {
			t.Fatal(err)
		}

		validWitness.Input = make([]frontend.Variable, 3)
		validWitness.Output = make([]frontend.Variable, 3)

		circuit.Input = make([]frontend.Variable, 3)
		circuit.Output = make([]frontend.Variable, 3)
		circuit.params = params[ecc.BW6_761]

		for i := 0; i < 3; i++ {
			validWitness.Input[i] = in[i].String()
			validWitness.Output[i] = out[i].String()
		}
		assert.CheckCircuit(&circuit,
			test.WithValidAssignment(&validWitness),
			test.WithCurves(ecc.BW6_761))
	}
	{
		var circuit, validWitness Poseidon2Circuit

		h := poseidonbls24315.NewPermutation(
			params[ecc.BLS24_315].t,
			params[ecc.BLS24_315].rf,
			params[ecc.BLS24_315].rp,
		)
		var in, out [3]frbls24315.Element
		for i := 0; i < 3; i++ {
			in[i].SetRandom()
		}
		copy(out[:], in[:])
		err := h.Permutation(out[:])
		if err != nil {
			t.Fatal(err)
		}

		validWitness.Input = make([]frontend.Variable, 3)
		validWitness.Output = make([]frontend.Variable, 3)

		circuit.Input = make([]frontend.Variable, 3)
		circuit.Output = make([]frontend.Variable, 3)
		circuit.params = params[ecc.BLS24_315]

		for i := 0; i < 3; i++ {
			validWitness.Input[i] = in[i].String()
			validWitness.Output[i] = out[i].String()
		}
		assert.CheckCircuit(&circuit,
			test.WithValidAssignment(&validWitness),
			test.WithCurves(ecc.BLS24_315))
	}
	{
		var circuit, validWitness Poseidon2Circuit

		h := poseidonbls24317.NewPermutation(
			params[ecc.BLS24_317].t,
			params[ecc.BLS24_317].rf,
			params[ecc.BLS24_317].rp,
		)
		var in, out [3]frbls24317.Element
		for i := 0; i < 3; i++ {
			in[i].SetRandom()
		}
		copy(out[:], in[:])
		err := h.Permutation(out[:])
		if err != nil {
			t.Fatal(err)
		}

		validWitness.Input = make([]frontend.Variable, 3)
		validWitness.Output = make([]frontend.Variable, 3)

		circuit.Input = make([]frontend.Variable, 3)
		circuit.Output = make([]frontend.Variable, 3)
		circuit.params = params[ecc.BLS24_317]

		for i := 0; i < 3; i++ {
			validWitness.Input[i] = in[i].String()
			validWitness.Output[i] = out[i].String()
		}
		assert.CheckCircuit(&circuit,
			test.WithValidAssignment(&validWitness),
			test.WithCurves(ecc.BLS24_317))
	}

}<|MERGE_RESOLUTION|>--- conflicted
+++ resolved
@@ -43,16 +43,13 @@
 }
 
 func (c *Poseidon2Circuit) Define(api frontend.API) error {
-<<<<<<< HEAD
-	h := NewPermutation(c.params.t, c.params.d, c.params.rf, c.params.rp, c.params.id)
-	h.Permutation(api, c.Input)
-=======
 	h, err := NewPoseidon2FromParameters(api, c.params.t, c.params.rf, c.params.rp)
 	if err != nil {
 		return fmt.Errorf("could not create poseidon2 hasher: %w", err)
 	}
-	h.Permutation(c.Input)
->>>>>>> 5c46d09b
+	if err := h.Permutation(c.Input); err != nil {
+		return fmt.Errorf("could not apply permutation: %w", err)
+	}
 	for i := 0; i < len(c.Input); i++ {
 		api.AssertIsEqual(c.Output[i], c.Input[i])
 	}
