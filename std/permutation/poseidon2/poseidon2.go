package poseidon2

import (
	"errors"
	"fmt"
	"math/big"

	"github.com/consensys/gnark-crypto/ecc"
	poseidonbls12377 "github.com/consensys/gnark-crypto/ecc/bls12-377/fr/poseidon2"
	poseidonbls12381 "github.com/consensys/gnark-crypto/ecc/bls12-381/fr/poseidon2"
	poseidonbls24315 "github.com/consensys/gnark-crypto/ecc/bls24-315/fr/poseidon2"
	poseidonbls24317 "github.com/consensys/gnark-crypto/ecc/bls24-317/fr/poseidon2"
	poseidonbn254 "github.com/consensys/gnark-crypto/ecc/bn254/fr/poseidon2"
	poseidonbw6633 "github.com/consensys/gnark-crypto/ecc/bw6-633/fr/poseidon2"
	poseidonbw6761 "github.com/consensys/gnark-crypto/ecc/bw6-761/fr/poseidon2"
	"github.com/consensys/gnark/frontend"
	"github.com/consensys/gnark/internal/utils"
)

var (
	ErrInvalidSizebuffer = errors.New("the size of the input should match the size of the hash buffer")
)

type Permutation struct {
<<<<<<< HEAD
=======
	api    frontend.API
>>>>>>> 5c46d09b
	params parameters
}

// parameters describing the poseidon2 implementation
type parameters struct {
	// len(preimage)+len(digest)=len(preimage)+ceil(log(2*<security_level>/r))
	width int

	// sbox degree
	degreeSBox int

	// number of full rounds (even number)
	nbFullRounds int

	// number of partial rounds
<<<<<<< HEAD
	rP int

	// diagonal elements of the internal matrices, excluding one
	diagInternalMatrices []big.Int
=======
	nbPartialRounds int
>>>>>>> 5c46d09b

	// round keys: ordered by round then variable
	roundKeys [][]big.Int
}

<<<<<<< HEAD
func NewPermutation(t, d, rf, rp int, curve ecc.ID) Permutation {
	params := parameters{t: t, d: d, rF: rf, rP: rp}
	if curve == ecc.BN254 {
		rc := poseidonbn254.NewParameters(t, rf, rp).RoundKeys
		params.roundKeys = make([][]big.Int, len(rc))
		for i := 0; i < len(rc); i++ {
			params.roundKeys[i] = make([]big.Int, len(rc[i]))
			for j := 0; j < len(rc[i]); j++ {
				rc[i][j].BigInt(&params.roundKeys[i][j])
			}
		}
	} else if curve == ecc.BLS12_381 {
		rc := poseidonbls12381.NewParameters(t, rf, rp).RoundKeys
		params.roundKeys = make([][]big.Int, len(rc))
		for i := 0; i < len(rc); i++ {
			params.roundKeys[i] = make([]big.Int, len(rc[i]))
			for j := 0; j < len(rc[i]); j++ {
				rc[i][j].BigInt(&params.roundKeys[i][j])
			}
		}
	} else if curve == ecc.BLS12_377 {
		rc := poseidonbls12377.NewParameters(t, rf, rp).RoundKeys
		params.roundKeys = make([][]big.Int, len(rc))
		for i := 0; i < len(rc); i++ {
			params.roundKeys[i] = make([]big.Int, len(rc[i]))
			for j := 0; j < len(rc[i]); j++ {
				rc[i][j].BigInt(&params.roundKeys[i][j])
			}
		}
	} else if curve == ecc.BW6_761 {
		rc := poseidonbw6761.NewParameters(t, rf, rp).RoundKeys
		params.roundKeys = make([][]big.Int, len(rc))
		for i := 0; i < len(rc); i++ {
			params.roundKeys[i] = make([]big.Int, len(rc[i]))
			for j := 0; j < len(rc[i]); j++ {
				rc[i][j].BigInt(&params.roundKeys[i][j])
			}
		}
	} else if curve == ecc.BW6_633 {
		rc := poseidonbw6633.NewParameters(t, rf, rp).RoundKeys
		params.roundKeys = make([][]big.Int, len(rc))
		for i := 0; i < len(rc); i++ {
			params.roundKeys[i] = make([]big.Int, len(rc[i]))
			for j := 0; j < len(rc[i]); j++ {
				rc[i][j].BigInt(&params.roundKeys[i][j])
			}
		}
	} else if curve == ecc.BLS24_315 {
		rc := poseidonbls24315.NewParameters(t, rf, rp).RoundKeys
		params.roundKeys = make([][]big.Int, len(rc))
		for i := 0; i < len(rc); i++ {
			params.roundKeys[i] = make([]big.Int, len(rc[i]))
			for j := 0; j < len(rc[i]); j++ {
				rc[i][j].BigInt(&params.roundKeys[i][j])
			}
		}
	} else if curve == ecc.BLS24_317 {
		rc := poseidonbls24317.NewParameters(t, rf, rp).RoundKeys
		params.roundKeys = make([][]big.Int, len(rc))
		for i := 0; i < len(rc); i++ {
			params.roundKeys[i] = make([]big.Int, len(rc[i]))
			for j := 0; j < len(rc[i]); j++ {
				rc[i][j].BigInt(&params.roundKeys[i][j])
=======
// NewPoseidon2 returns a new Poseidon2 hasher with default parameters as
// defined in the gnark-crypto library.
func NewPoseidon2(api frontend.API) (*Permutation, error) {
	switch utils.FieldToCurve(api.Compiler().Field()) { // TODO: assumes pairing based builder, reconsider when supporting other backends
	case ecc.BLS12_377:
		params := poseidonbls12377.NewDefaultParameters()
		return NewPoseidon2FromParameters(api, 2, params.NbFullRounds, params.NbPartialRounds)
	// TODO: we don't have default parameters for other curves yet. Update this when we do.
	default:
		return nil, fmt.Errorf("field %s not supported", api.Compiler().Field().String())
	}
}

// NewPoseidon2FromParameters returns a new Poseidon2 hasher with the given parameters.
// The parameters are used to precompute the round keys. The round key computation
// is deterministic and depends on the curve ID. See the corresponding NewParameters
// function in the gnark-crypto library poseidon2 packages for more details.
func NewPoseidon2FromParameters(api frontend.API, width, nbFullRounds, nbPartialRounds int) (*Permutation, error) {
	params := parameters{width: width, nbFullRounds: nbFullRounds, nbPartialRounds: nbPartialRounds}
	switch utils.FieldToCurve(api.Compiler().Field()) { // TODO: assumes pairing based builder, reconsider when supporting other backends
	case ecc.BN254:
		params.degreeSBox = poseidonbn254.DegreeSBox()
		concreteParams := poseidonbn254.NewParameters(width, nbFullRounds, nbPartialRounds)
		params.roundKeys = make([][]big.Int, len(concreteParams.RoundKeys))
		for i := range params.roundKeys {
			params.roundKeys[i] = make([]big.Int, len(concreteParams.RoundKeys[i]))
			for j := range params.roundKeys[i] {
				concreteParams.RoundKeys[i][j].BigInt(&params.roundKeys[i][j])
			}
		}
	case ecc.BLS12_381:
		params.degreeSBox = poseidonbls12381.DegreeSBox()
		concreteParams := poseidonbls12381.NewParameters(width, nbFullRounds, nbPartialRounds)
		params.roundKeys = make([][]big.Int, len(concreteParams.RoundKeys))
		for i := range params.roundKeys {
			params.roundKeys[i] = make([]big.Int, len(concreteParams.RoundKeys[i]))
			for j := range params.roundKeys[i] {
				concreteParams.RoundKeys[i][j].BigInt(&params.roundKeys[i][j])
			}
		}
	case ecc.BLS12_377:
		params.degreeSBox = poseidonbls12377.DegreeSBox()
		concreteParams := poseidonbls12377.NewParameters(width, nbFullRounds, nbPartialRounds)
		params.roundKeys = make([][]big.Int, len(concreteParams.RoundKeys))
		for i := range params.roundKeys {
			params.roundKeys[i] = make([]big.Int, len(concreteParams.RoundKeys[i]))
			for j := range params.roundKeys[i] {
				concreteParams.RoundKeys[i][j].BigInt(&params.roundKeys[i][j])
			}
		}
	case ecc.BW6_761:
		params.degreeSBox = poseidonbw6761.DegreeSBox()
		concreteParams := poseidonbw6761.NewParameters(width, nbFullRounds, nbPartialRounds)
		params.roundKeys = make([][]big.Int, len(concreteParams.RoundKeys))
		for i := range params.roundKeys {
			params.roundKeys[i] = make([]big.Int, len(concreteParams.RoundKeys[i]))
			for j := range params.roundKeys[i] {
				concreteParams.RoundKeys[i][j].BigInt(&params.roundKeys[i][j])
			}
		}
	case ecc.BW6_633:
		params.degreeSBox = poseidonbw6633.DegreeSBox()
		concreteParams := poseidonbw6633.NewParameters(width, nbFullRounds, nbPartialRounds)
		params.roundKeys = make([][]big.Int, len(concreteParams.RoundKeys))
		for i := range params.roundKeys {
			params.roundKeys[i] = make([]big.Int, len(concreteParams.RoundKeys[i]))
			for j := range params.roundKeys[i] {
				concreteParams.RoundKeys[i][j].BigInt(&params.roundKeys[i][j])
			}
		}
	case ecc.BLS24_315:
		params.degreeSBox = poseidonbls24315.DegreeSBox()
		concreteParams := poseidonbls24315.NewParameters(width, nbFullRounds, nbPartialRounds)
		params.roundKeys = make([][]big.Int, len(concreteParams.RoundKeys))
		for i := range params.roundKeys {
			params.roundKeys[i] = make([]big.Int, len(concreteParams.RoundKeys[i]))
			for j := range params.roundKeys[i] {
				concreteParams.RoundKeys[i][j].BigInt(&params.roundKeys[i][j])
			}
		}
	case ecc.BLS24_317:
		params.degreeSBox = poseidonbls24317.DegreeSBox()
		concreteParams := poseidonbls24317.NewParameters(width, nbFullRounds, nbPartialRounds)
		params.roundKeys = make([][]big.Int, len(concreteParams.RoundKeys))
		for i := range params.roundKeys {
			params.roundKeys[i] = make([]big.Int, len(concreteParams.RoundKeys[i]))
			for j := range params.roundKeys[i] {
				concreteParams.RoundKeys[i][j].BigInt(&params.roundKeys[i][j])
>>>>>>> 5c46d09b
			}
		}
	default:
		return nil, fmt.Errorf("field %s not supported", api.Compiler().Field().String())
	}
<<<<<<< HEAD
	return Permutation{params: params}
}

// sBox applies the sBox on buffer[index]
func (h *Permutation) sBox(api frontend.API, index int, input []frontend.Variable) {
	input[index] = power(api, input[index], h.params.d)
}

func power(api frontend.API, x frontend.Variable, n int) frontend.Variable {
	tmp := x
	switch n {
	case 3:
		x = api.Mul(x, x)
		x = api.Mul(tmp, x)
	case 5:
		x = api.Mul(x, x)
		x = api.Mul(x, x)
		x = api.Mul(x, tmp)
	case 7:
		x = api.Mul(x, x)
		x = api.Mul(x, tmp)
		x = api.Mul(x, x)
		x = api.Mul(x, tmp)
	case 17:
		x = api.Mul(x, x)
		x = api.Mul(x, x)
		x = api.Mul(x, x)
		x = api.Mul(x, x)
		x = api.Mul(x, tmp)
	case -1:
		x = api.Inverse(x)
	default:
		panic("unknown sBox degree")
=======
	return &Permutation{api: api, params: params}, nil
}

// sBox applies the sBox on buffer[index]
func (h *Permutation) sBox(index int, input []frontend.Variable) {
	tmp := input[index]
	if h.params.degreeSBox == 3 {
		input[index] = h.api.Mul(input[index], input[index])
		input[index] = h.api.Mul(tmp, input[index])
	} else if h.params.degreeSBox == 5 {
		input[index] = h.api.Mul(input[index], input[index])
		input[index] = h.api.Mul(input[index], input[index])
		input[index] = h.api.Mul(input[index], tmp)
	} else if h.params.degreeSBox == 7 {
		input[index] = h.api.Mul(input[index], input[index])
		input[index] = h.api.Mul(input[index], tmp)
		input[index] = h.api.Mul(input[index], input[index])
		input[index] = h.api.Mul(input[index], tmp)
	} else if h.params.degreeSBox == 17 {
		input[index] = h.api.Mul(input[index], input[index])
		input[index] = h.api.Mul(input[index], input[index])
		input[index] = h.api.Mul(input[index], input[index])
		input[index] = h.api.Mul(input[index], input[index])
		input[index] = h.api.Mul(input[index], tmp)
	} else if h.params.degreeSBox == -1 {
		input[index] = h.api.Inverse(input[index])
>>>>>>> 5c46d09b
	}
	return x
}

// matMulM4 computes
// s <- M4*s
// where M4=
// (5 7 1 3)
// (4 6 1 1)
// (1 3 5 7)
// (1 1 4 6)
// on chunks of 4 elements on each part of the buffer
// see https://eprint.iacr.org/2023/323.pdf appendix B for the addition chain
<<<<<<< HEAD
func (h *Permutation) matMulM4InPlace(api frontend.API, s []frontend.Variable) {
=======
func (h *Permutation) matMulM4InPlace(s []frontend.Variable) {
>>>>>>> 5c46d09b
	c := len(s) / 4
	for i := 0; i < c; i++ {
		t0 := h.api.Add(s[4*i], s[4*i+1])   // s0+s1
		t1 := h.api.Add(s[4*i+2], s[4*i+3]) // s2+s3
		t2 := h.api.Mul(s[4*i+1], 2)
		t2 = h.api.Add(t2, t1) // 2s1+t1
		t3 := h.api.Mul(s[4*i+3], 2)
		t3 = h.api.Add(t3, t0) // 2s3+t0
		t4 := h.api.Mul(t1, 4)
		t4 = h.api.Add(t4, t3) // 4t1+t3
		t5 := h.api.Mul(t0, 4)
		t5 = h.api.Add(t5, t2)  // 4t0+t2
		t6 := h.api.Add(t3, t5) // t3+t5
		t7 := h.api.Add(t2, t4) // t2+t4
		s[4*i] = t6
		s[4*i+1] = t5
		s[4*i+2] = t7
		s[4*i+3] = t4
	}
}

// when t=2,3 the buffer is multiplied by circ(2,1) and circ(2,1,1)
// see https://eprint.iacr.org/2023/323.pdf page 15, case t=2,3
//
// when t=0[4], the buffer is multiplied by circ(2M4,M4,..,M4)
// see https://eprint.iacr.org/2023/323.pdf
<<<<<<< HEAD
func (h *Permutation) matMulExternalInPlace(api frontend.API, input []frontend.Variable) {
=======
func (h *Permutation) matMulExternalInPlace(input []frontend.Variable) {
>>>>>>> 5c46d09b

	if h.params.width == 2 {
		tmp := h.api.Add(input[0], input[1])
		input[0] = h.api.Add(tmp, input[0])
		input[1] = h.api.Add(tmp, input[1])
	} else if h.params.width == 3 {
		tmp := h.api.Add(input[0], input[1])
		tmp = h.api.Add(tmp, input[2])
		input[0] = h.api.Add(input[0], tmp)
		input[1] = h.api.Add(input[1], tmp)
		input[2] = h.api.Add(input[2], tmp)
	} else if h.params.width == 4 {
		h.matMulM4InPlace(input)
	} else {
		// at this stage t is supposed to be a multiple of 4
		// the MDS matrix is circ(2M4,M4,..,M4)
		h.matMulM4InPlace(input)
		tmp := make([]frontend.Variable, 4)
		for i := 0; i < h.params.width/4; i++ {
			tmp[0] = h.api.Add(tmp[0], input[4*i])
			tmp[1] = h.api.Add(tmp[1], input[4*i+1])
			tmp[2] = h.api.Add(tmp[2], input[4*i+2])
			tmp[3] = h.api.Add(tmp[3], input[4*i+3])
		}
		for i := 0; i < h.params.width/4; i++ {
			input[4*i] = h.api.Add(input[4*i], tmp[0])
			input[4*i+1] = h.api.Add(input[4*i], tmp[1])
			input[4*i+2] = h.api.Add(input[4*i], tmp[2])
			input[4*i+3] = h.api.Add(input[4*i], tmp[3])
		}
	}
}

// when t=2,3 the matrix are respectively [[2,1][1,3]] and [[2,1,1][1,2,1][1,1,3]]
// otherwise the matrix is filled with ones except on the diagonal,
<<<<<<< HEAD
func (h *Permutation) matMulInternalInPlace(api frontend.API, input []frontend.Variable) {
	if h.params.t == 2 {
		sum := api.Add(input[0], input[1])
		input[0] = api.Add(input[0], sum)
		input[1] = api.Mul(2, input[1])
		input[1] = api.Add(input[1], sum)
	} else if h.params.t == 3 {
		var sum frontend.Variable
		sum = api.Add(input[0], input[1])
		sum = api.Add(sum, input[2])
		input[0] = api.Add(input[0], sum)
		input[1] = api.Add(input[1], sum)
		input[2] = api.Mul(input[2], 2)
		input[2] = api.Add(input[2], sum)
=======
func (h *Permutation) matMulInternalInPlace(input []frontend.Variable) {
	if h.params.width == 2 {
		sum := h.api.Add(input[0], input[1])
		input[0] = h.api.Add(input[0], sum)
		input[1] = h.api.Mul(2, input[1])
		input[1] = h.api.Add(input[1], sum)
	} else if h.params.width == 3 {
		sum := h.api.Add(input[0], input[1])
		sum = h.api.Add(sum, input[2])
		input[0] = h.api.Add(input[0], sum)
		input[1] = h.api.Add(input[1], sum)
		input[2] = h.api.Mul(input[2], 2)
		input[2] = h.api.Add(input[2], sum)
>>>>>>> 5c46d09b
	} else {
		// TODO: we don't have general case implemented in gnark-crypto side.
		// Currently we only have the hardcoded matrices for t=2,3. If we would
		// use `h.params.diagInternalMatrices` we would need to set it, but
		// currently they are nil.

		// var sum frontend.Variable
		// sum = input[0]
		// for i := 1; i < h.params.width; i++ {
		// 	sum = api.Add(sum, input[i])
		// }
		// for i := 0; i < h.params.width; i++ {
		// 	input[i] = api.Mul(input[i], h.params.diagInternalMatrices[i])
		// 	input[i] = api.Add(input[i], sum)
		// }
		panic("only T=2,3 is supported")
	}
}

// addRoundKeyInPlace adds the round-th key to the buffer
<<<<<<< HEAD
func (h *Permutation) addRoundKeyInPlace(api frontend.API, round int, input []frontend.Variable) {
=======
func (h *Permutation) addRoundKeyInPlace(round int, input []frontend.Variable) {
>>>>>>> 5c46d09b
	for i := 0; i < len(h.params.roundKeys[round]); i++ {
		input[i] = h.api.Add(input[i], h.params.roundKeys[round][i])
	}
}

<<<<<<< HEAD
func (h *Permutation) Permutation(api frontend.API, input []frontend.Variable) error {
	if len(input) != h.params.t {
=======
// Permutation applies the permutation on input, and stores the result in input.
func (h *Permutation) Permutation(input []frontend.Variable) error {
	if len(input) != h.params.width {
>>>>>>> 5c46d09b
		return ErrInvalidSizebuffer
	}

	// external matrix multiplication, cf https://eprint.iacr.org/2023/323.pdf page 14 (part 6)
	h.matMulExternalInPlace(input)

	rf := h.params.nbFullRounds / 2
	for i := 0; i < rf; i++ {
		// one round = matMulExternal(sBox_Full(addRoundKey))
		h.addRoundKeyInPlace(i, input)
		for j := 0; j < h.params.width; j++ {
			h.sBox(j, input)
		}
		h.matMulExternalInPlace(input)
	}

	for i := rf; i < rf+h.params.nbPartialRounds; i++ {
		// one round = matMulInternal(sBox_sparse(addRoundKey))
		h.addRoundKeyInPlace(i, input)
		h.sBox(0, input)
		h.matMulInternalInPlace(input)
	}
	for i := rf + h.params.nbPartialRounds; i < h.params.nbFullRounds+h.params.nbPartialRounds; i++ {
		// one round = matMulExternal(sBox_Full(addRoundKey))
		h.addRoundKeyInPlace(i, input)
		for j := 0; j < h.params.width; j++ {
			h.sBox(j, input)
		}
		h.matMulExternalInPlace(input)
	}

	return nil
}

// Compress applies the permutation on left and right and returns the right lane
// of the result. Panics if the permutation instance is not initialized with a
// width of 2.
//
// Implements the [hash.Compressor] interface for building a Merkle-Damgard
// hash construction.
func (h *Permutation) Compress(left, right frontend.Variable) frontend.Variable {
	if h.params.width != 2 {
		panic("poseidon2: Compress can only be used when t=2")
	}
	vars := [2]frontend.Variable{left, right}
	if err := h.Permutation(vars[:]); err != nil {
		panic(err) // this would never happen
	}
	return vars[1]
}<|MERGE_RESOLUTION|>--- conflicted
+++ resolved
@@ -22,10 +22,7 @@
 )
 
 type Permutation struct {
-<<<<<<< HEAD
-=======
 	api    frontend.API
->>>>>>> 5c46d09b
 	params parameters
 }
 
@@ -41,90 +38,18 @@
 	nbFullRounds int
 
 	// number of partial rounds
-<<<<<<< HEAD
-	rP int
-
-	// diagonal elements of the internal matrices, excluding one
-	diagInternalMatrices []big.Int
-=======
 	nbPartialRounds int
->>>>>>> 5c46d09b
 
 	// round keys: ordered by round then variable
 	roundKeys [][]big.Int
 }
 
-<<<<<<< HEAD
-func NewPermutation(t, d, rf, rp int, curve ecc.ID) Permutation {
-	params := parameters{t: t, d: d, rF: rf, rP: rp}
-	if curve == ecc.BN254 {
-		rc := poseidonbn254.NewParameters(t, rf, rp).RoundKeys
-		params.roundKeys = make([][]big.Int, len(rc))
-		for i := 0; i < len(rc); i++ {
-			params.roundKeys[i] = make([]big.Int, len(rc[i]))
-			for j := 0; j < len(rc[i]); j++ {
-				rc[i][j].BigInt(&params.roundKeys[i][j])
-			}
-		}
-	} else if curve == ecc.BLS12_381 {
-		rc := poseidonbls12381.NewParameters(t, rf, rp).RoundKeys
-		params.roundKeys = make([][]big.Int, len(rc))
-		for i := 0; i < len(rc); i++ {
-			params.roundKeys[i] = make([]big.Int, len(rc[i]))
-			for j := 0; j < len(rc[i]); j++ {
-				rc[i][j].BigInt(&params.roundKeys[i][j])
-			}
-		}
-	} else if curve == ecc.BLS12_377 {
-		rc := poseidonbls12377.NewParameters(t, rf, rp).RoundKeys
-		params.roundKeys = make([][]big.Int, len(rc))
-		for i := 0; i < len(rc); i++ {
-			params.roundKeys[i] = make([]big.Int, len(rc[i]))
-			for j := 0; j < len(rc[i]); j++ {
-				rc[i][j].BigInt(&params.roundKeys[i][j])
-			}
-		}
-	} else if curve == ecc.BW6_761 {
-		rc := poseidonbw6761.NewParameters(t, rf, rp).RoundKeys
-		params.roundKeys = make([][]big.Int, len(rc))
-		for i := 0; i < len(rc); i++ {
-			params.roundKeys[i] = make([]big.Int, len(rc[i]))
-			for j := 0; j < len(rc[i]); j++ {
-				rc[i][j].BigInt(&params.roundKeys[i][j])
-			}
-		}
-	} else if curve == ecc.BW6_633 {
-		rc := poseidonbw6633.NewParameters(t, rf, rp).RoundKeys
-		params.roundKeys = make([][]big.Int, len(rc))
-		for i := 0; i < len(rc); i++ {
-			params.roundKeys[i] = make([]big.Int, len(rc[i]))
-			for j := 0; j < len(rc[i]); j++ {
-				rc[i][j].BigInt(&params.roundKeys[i][j])
-			}
-		}
-	} else if curve == ecc.BLS24_315 {
-		rc := poseidonbls24315.NewParameters(t, rf, rp).RoundKeys
-		params.roundKeys = make([][]big.Int, len(rc))
-		for i := 0; i < len(rc); i++ {
-			params.roundKeys[i] = make([]big.Int, len(rc[i]))
-			for j := 0; j < len(rc[i]); j++ {
-				rc[i][j].BigInt(&params.roundKeys[i][j])
-			}
-		}
-	} else if curve == ecc.BLS24_317 {
-		rc := poseidonbls24317.NewParameters(t, rf, rp).RoundKeys
-		params.roundKeys = make([][]big.Int, len(rc))
-		for i := 0; i < len(rc); i++ {
-			params.roundKeys[i] = make([]big.Int, len(rc[i]))
-			for j := 0; j < len(rc[i]); j++ {
-				rc[i][j].BigInt(&params.roundKeys[i][j])
-=======
 // NewPoseidon2 returns a new Poseidon2 hasher with default parameters as
 // defined in the gnark-crypto library.
 func NewPoseidon2(api frontend.API) (*Permutation, error) {
 	switch utils.FieldToCurve(api.Compiler().Field()) { // TODO: assumes pairing based builder, reconsider when supporting other backends
 	case ecc.BLS12_377:
-		params := poseidonbls12377.NewDefaultParameters()
+		params := poseidonbls12377.GetDefaultParameters()
 		return NewPoseidon2FromParameters(api, 2, params.NbFullRounds, params.NbPartialRounds)
 	// TODO: we don't have default parameters for other curves yet. Update this when we do.
 	default:
@@ -207,76 +132,46 @@
 			params.roundKeys[i] = make([]big.Int, len(concreteParams.RoundKeys[i]))
 			for j := range params.roundKeys[i] {
 				concreteParams.RoundKeys[i][j].BigInt(&params.roundKeys[i][j])
->>>>>>> 5c46d09b
 			}
 		}
 	default:
 		return nil, fmt.Errorf("field %s not supported", api.Compiler().Field().String())
 	}
-<<<<<<< HEAD
-	return Permutation{params: params}
-}
-
-// sBox applies the sBox on buffer[index]
-func (h *Permutation) sBox(api frontend.API, index int, input []frontend.Variable) {
-	input[index] = power(api, input[index], h.params.d)
-}
-
-func power(api frontend.API, x frontend.Variable, n int) frontend.Variable {
+	return &Permutation{api: api, params: params}, nil
+}
+
+func (h *Permutation) power(x frontend.Variable, degree int) frontend.Variable {
 	tmp := x
-	switch n {
+	switch degree {
 	case 3:
-		x = api.Mul(x, x)
-		x = api.Mul(tmp, x)
+		x = h.api.Mul(x, x)
+		x = h.api.Mul(tmp, x)
 	case 5:
-		x = api.Mul(x, x)
-		x = api.Mul(x, x)
-		x = api.Mul(x, tmp)
+		x = h.api.Mul(x, x)
+		x = h.api.Mul(x, x)
+		x = h.api.Mul(x, tmp)
 	case 7:
-		x = api.Mul(x, x)
-		x = api.Mul(x, tmp)
-		x = api.Mul(x, x)
-		x = api.Mul(x, tmp)
+		x = h.api.Mul(x, x)
+		x = h.api.Mul(x, tmp)
+		x = h.api.Mul(x, x)
+		x = h.api.Mul(x, tmp)
 	case 17:
-		x = api.Mul(x, x)
-		x = api.Mul(x, x)
-		x = api.Mul(x, x)
-		x = api.Mul(x, x)
-		x = api.Mul(x, tmp)
+		x = h.api.Mul(x, x)
+		x = h.api.Mul(x, x)
+		x = h.api.Mul(x, x)
+		x = h.api.Mul(x, x)
+		x = h.api.Mul(x, tmp)
 	case -1:
-		x = api.Inverse(x)
+		x = h.api.Inverse(x)
 	default:
-		panic("unknown sBox degree")
-=======
-	return &Permutation{api: api, params: params}, nil
+		panic(fmt.Sprintf("unknown sBox degree %d", degree))
+	}
+	return x
 }
 
 // sBox applies the sBox on buffer[index]
 func (h *Permutation) sBox(index int, input []frontend.Variable) {
-	tmp := input[index]
-	if h.params.degreeSBox == 3 {
-		input[index] = h.api.Mul(input[index], input[index])
-		input[index] = h.api.Mul(tmp, input[index])
-	} else if h.params.degreeSBox == 5 {
-		input[index] = h.api.Mul(input[index], input[index])
-		input[index] = h.api.Mul(input[index], input[index])
-		input[index] = h.api.Mul(input[index], tmp)
-	} else if h.params.degreeSBox == 7 {
-		input[index] = h.api.Mul(input[index], input[index])
-		input[index] = h.api.Mul(input[index], tmp)
-		input[index] = h.api.Mul(input[index], input[index])
-		input[index] = h.api.Mul(input[index], tmp)
-	} else if h.params.degreeSBox == 17 {
-		input[index] = h.api.Mul(input[index], input[index])
-		input[index] = h.api.Mul(input[index], input[index])
-		input[index] = h.api.Mul(input[index], input[index])
-		input[index] = h.api.Mul(input[index], input[index])
-		input[index] = h.api.Mul(input[index], tmp)
-	} else if h.params.degreeSBox == -1 {
-		input[index] = h.api.Inverse(input[index])
->>>>>>> 5c46d09b
-	}
-	return x
+	input[index] = h.power(input[index], h.params.degreeSBox)
 }
 
 // matMulM4 computes
@@ -288,11 +183,7 @@
 // (1 1 4 6)
 // on chunks of 4 elements on each part of the buffer
 // see https://eprint.iacr.org/2023/323.pdf appendix B for the addition chain
-<<<<<<< HEAD
-func (h *Permutation) matMulM4InPlace(api frontend.API, s []frontend.Variable) {
-=======
 func (h *Permutation) matMulM4InPlace(s []frontend.Variable) {
->>>>>>> 5c46d09b
 	c := len(s) / 4
 	for i := 0; i < c; i++ {
 		t0 := h.api.Add(s[4*i], s[4*i+1])   // s0+s1
@@ -319,11 +210,7 @@
 //
 // when t=0[4], the buffer is multiplied by circ(2M4,M4,..,M4)
 // see https://eprint.iacr.org/2023/323.pdf
-<<<<<<< HEAD
-func (h *Permutation) matMulExternalInPlace(api frontend.API, input []frontend.Variable) {
-=======
 func (h *Permutation) matMulExternalInPlace(input []frontend.Variable) {
->>>>>>> 5c46d09b
 
 	if h.params.width == 2 {
 		tmp := h.api.Add(input[0], input[1])
@@ -359,22 +246,6 @@
 
 // when t=2,3 the matrix are respectively [[2,1][1,3]] and [[2,1,1][1,2,1][1,1,3]]
 // otherwise the matrix is filled with ones except on the diagonal,
-<<<<<<< HEAD
-func (h *Permutation) matMulInternalInPlace(api frontend.API, input []frontend.Variable) {
-	if h.params.t == 2 {
-		sum := api.Add(input[0], input[1])
-		input[0] = api.Add(input[0], sum)
-		input[1] = api.Mul(2, input[1])
-		input[1] = api.Add(input[1], sum)
-	} else if h.params.t == 3 {
-		var sum frontend.Variable
-		sum = api.Add(input[0], input[1])
-		sum = api.Add(sum, input[2])
-		input[0] = api.Add(input[0], sum)
-		input[1] = api.Add(input[1], sum)
-		input[2] = api.Mul(input[2], 2)
-		input[2] = api.Add(input[2], sum)
-=======
 func (h *Permutation) matMulInternalInPlace(input []frontend.Variable) {
 	if h.params.width == 2 {
 		sum := h.api.Add(input[0], input[1])
@@ -388,7 +259,6 @@
 		input[1] = h.api.Add(input[1], sum)
 		input[2] = h.api.Mul(input[2], 2)
 		input[2] = h.api.Add(input[2], sum)
->>>>>>> 5c46d09b
 	} else {
 		// TODO: we don't have general case implemented in gnark-crypto side.
 		// Currently we only have the hardcoded matrices for t=2,3. If we would
@@ -409,24 +279,15 @@
 }
 
 // addRoundKeyInPlace adds the round-th key to the buffer
-<<<<<<< HEAD
-func (h *Permutation) addRoundKeyInPlace(api frontend.API, round int, input []frontend.Variable) {
-=======
 func (h *Permutation) addRoundKeyInPlace(round int, input []frontend.Variable) {
->>>>>>> 5c46d09b
 	for i := 0; i < len(h.params.roundKeys[round]); i++ {
 		input[i] = h.api.Add(input[i], h.params.roundKeys[round][i])
 	}
 }
 
-<<<<<<< HEAD
-func (h *Permutation) Permutation(api frontend.API, input []frontend.Variable) error {
-	if len(input) != h.params.t {
-=======
 // Permutation applies the permutation on input, and stores the result in input.
 func (h *Permutation) Permutation(input []frontend.Variable) error {
 	if len(input) != h.params.width {
->>>>>>> 5c46d09b
 		return ErrInvalidSizebuffer
 	}
 
