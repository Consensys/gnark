--- conflicted
+++ resolved
@@ -29,11 +29,7 @@
 }
 
 func (api *API) Add(i1, i2 constraint.GkrVariable) constraint.GkrVariable {
-<<<<<<< HEAD
-	return api.namedGate2PlusIn("add2", i1, i2)
-=======
 	return api.namedGate2PlusIn(Add2, i1, i2)
->>>>>>> 60aade61
 }
 
 func (api *API) Neg(i1 constraint.GkrVariable) constraint.GkrVariable {
@@ -41,17 +37,9 @@
 }
 
 func (api *API) Sub(i1, i2 constraint.GkrVariable) constraint.GkrVariable {
-<<<<<<< HEAD
-	return api.namedGate2PlusIn("sub2", i1, i2)
-}
-
-func (api *API) Mul(i1, i2 constraint.GkrVariable) constraint.GkrVariable {
-	return api.namedGate2PlusIn("mul2", i1, i2)
-=======
 	return api.namedGate2PlusIn(Sub2, i1, i2)
 }
 
 func (api *API) Mul(i1, i2 constraint.GkrVariable) constraint.GkrVariable {
 	return api.namedGate2PlusIn(Mul2, i1, i2)
->>>>>>> 60aade61
 }