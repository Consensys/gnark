package std

import (
	"sync"

	"github.com/consensys/gnark/backend/hint"
	"github.com/consensys/gnark/std/algebra/sw_bls12377"
	"github.com/consensys/gnark/std/algebra/sw_bls24315"
	"github.com/consensys/gnark/std/algebra/twistededwards"
	"github.com/consensys/gnark/std/math/bits"
)

<<<<<<< HEAD
// GetHints return std hints that are always injected in gnark solvers
func GetHints() []hint.Function {
	return []hint.Function{
		sw_bls24315.DecomposeScalar,
		sw_bls12377.DecomposeScalar,
		twistededwards.DecomposeScalar,
		bits.NTrits,
		bits.NNAF,
		bits.IthBit,
		bits.NBits,
	}
=======
var registerOnce sync.Once

// RegisterHints register all gnark/std hints
// In the case where the Solver/Prover code is loaded alongside the circuit, this is not useful.
// However, if a Solver/Prover services consumes serialized constraint systems, it has no way to
// know which hints were registered; caller code may add them through backend.WithHints(...).
func RegisterHints() {
	registerOnce.Do(registerHints)
}

func registerHints() {
	// note that importing these packages may already triggers a call to hint.Register(...)
	hint.Register(sw_bls24315.DecomposeScalar)
	hint.Register(sw_bls12377.DecomposeScalar)
	hint.Register(bits.NTrits)
	hint.Register(bits.NNAF)
	hint.Register(bits.IthBit)
	hint.Register(bits.NBits)
>>>>>>> bad1f2e4
}<|MERGE_RESOLUTION|>--- conflicted
+++ resolved
@@ -6,23 +6,9 @@
 	"github.com/consensys/gnark/backend/hint"
 	"github.com/consensys/gnark/std/algebra/sw_bls12377"
 	"github.com/consensys/gnark/std/algebra/sw_bls24315"
-	"github.com/consensys/gnark/std/algebra/twistededwards"
 	"github.com/consensys/gnark/std/math/bits"
 )
 
-<<<<<<< HEAD
-// GetHints return std hints that are always injected in gnark solvers
-func GetHints() []hint.Function {
-	return []hint.Function{
-		sw_bls24315.DecomposeScalar,
-		sw_bls12377.DecomposeScalar,
-		twistededwards.DecomposeScalar,
-		bits.NTrits,
-		bits.NNAF,
-		bits.IthBit,
-		bits.NBits,
-	}
-=======
 var registerOnce sync.Once
 
 // RegisterHints register all gnark/std hints
@@ -41,5 +27,4 @@
 	hint.Register(bits.NNAF)
 	hint.Register(bits.IthBit)
 	hint.Register(bits.NBits)
->>>>>>> bad1f2e4
 }