--- conflicted
+++ resolved
@@ -89,11 +89,7 @@
 	if !ok {
 		panic("compiler doesn't implement frontend.Committer")
 	}
-<<<<<<< HEAD
-	cmt, err := committer.Commit(mct.vars...)
-=======
-	rootCmt, err := commiter.Commit(mct.vars...)
->>>>>>> 429616e3
+	rootCmt, err := committer.Commit(mct.vars...)
 	if err != nil {
 		return fmt.Errorf("commit: %w", err)
 	}
