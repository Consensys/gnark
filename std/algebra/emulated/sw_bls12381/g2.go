package sw_bls12381

import (
	"fmt"
	"math/big"

	bls12381 "github.com/consensys/gnark-crypto/ecc/bls12-381"
	"github.com/consensys/gnark/frontend"
	"github.com/consensys/gnark/std/algebra/algopts"
	"github.com/consensys/gnark/std/algebra/emulated/fields_bls12381"
	"github.com/consensys/gnark/std/math/emulated"
)

type G2 struct {
	api frontend.API
	fp  *emulated.Field[BaseField]
	fr  *emulated.Field[ScalarField]
	*fields_bls12381.Ext2
<<<<<<< HEAD
	u1, w, w2  *emulated.Element[BaseField]
	eigenvalue *emulated.Element[ScalarField]
	v          *fields_bls12381.E2
=======
	u1, w *emulated.Element[BaseField]
	v     *fields_bls12381.E2
	api   frontend.API
>>>>>>> 8921270f
}

type g2AffP struct {
	X, Y fields_bls12381.E2
}

// G2Affine represents G2 element with optional embedded line precomputations.
type G2Affine struct {
	P     g2AffP
	Lines *lineEvaluations
}

func newG2AffP(v bls12381.G2Affine) g2AffP {
	return g2AffP{
		X: fields_bls12381.E2{
			A0: emulated.ValueOf[BaseField](v.X.A0),
			A1: emulated.ValueOf[BaseField](v.X.A1),
		},
		Y: fields_bls12381.E2{
			A0: emulated.ValueOf[BaseField](v.Y.A0),
			A1: emulated.ValueOf[BaseField](v.Y.A1),
		},
	}
}

func NewG2(api frontend.API) (*G2, error) {
	fp, err := emulated.NewField[BaseField](api)
	if err != nil {
		return nil, fmt.Errorf("new base api: %w", err)
	}
	fr, err := emulated.NewField[ScalarField](api)
	if err != nil {
		return nil, fmt.Errorf("new scalar api: %w", err)
	}
	w := emulated.ValueOf[BaseField]("4002409555221667392624310435006688643935503118305586438271171395842971157480381377015405980053539358417135540939436")
	w2 := emulated.ValueOf[BaseField]("793479390729215512621379701633421447060886740281060493010456487427281649075476305620758731620350")
	eigenvalue := emulated.ValueOf[ScalarField]("228988810152649578064853576960394133503")
	u1 := emulated.ValueOf[BaseField]("4002409555221667392624310435006688643935503118305586438271171395842971157480381377015405980053539358417135540939437")
	v := fields_bls12381.E2{
		A0: emulated.ValueOf[BaseField]("2973677408986561043442465346520108879172042883009249989176415018091420807192182638567116318576472649347015917690530"),
		A1: emulated.ValueOf[BaseField]("1028732146235106349975324479215795277384839936929757896155643118032610843298655225875571310552543014690878354869257"),
	}
	return &G2{
<<<<<<< HEAD
		api:        api,
		fp:         fp,
		fr:         fr,
		Ext2:       fields_bls12381.NewExt2(api),
		w:          &w,
		w2:         &w2,
		eigenvalue: &eigenvalue,
		u1:         &u1,
		v:          &v,
	}, nil
=======
		fp:   fp,
		Ext2: fields_bls12381.NewExt2(api),
		w:    &w,
		u1:   &u1,
		v:    &v,
		api:  api,
	}
>>>>>>> 8921270f
}

func NewG2Affine(v bls12381.G2Affine) G2Affine {
	return G2Affine{
		P: newG2AffP(v),
	}
}

// NewG2AffineFixed returns witness of v with precomputations for efficient
// pairing computation.
func NewG2AffineFixed(v bls12381.G2Affine) G2Affine {
	if !v.IsInSubGroup() {
		// for the pairing check we check that G2 point is already in the
		// subgroup when we compute the lines in circuit. However, when the
		// point is given as a constant, then we already precompute the lines at
		// circuit compile time without explicitly checking the G2 membership.
		// So, we need to check that the point is in the subgroup before we
		// compute the lines.
		panic("given point is not in the G2 subgroup")
	}
	lines := precomputeLines(v)
	return G2Affine{
		P:     newG2AffP(v),
		Lines: &lines,
	}
}

// NewG2AffineFixedPlaceholder returns a placeholder for the circuit compilation
// when witness will be given with line precomputations using
// [NewG2AffineFixed].
func NewG2AffineFixedPlaceholder() G2Affine {
	var lines lineEvaluations
	for i := 0; i < len(bls12381.LoopCounter)-1; i++ {
		lines[0][i] = &lineEvaluation{}
		lines[1][i] = &lineEvaluation{}
	}
	return G2Affine{
		Lines: &lines,
	}
}

func (g2 *G2) psi(q *G2Affine) *G2Affine {
	x := g2.Ext2.MulByElement(&q.P.X, g2.u1)
	y := g2.Ext2.Conjugate(&q.P.Y)
	y = g2.Ext2.Mul(y, g2.v)

	return &G2Affine{
		P: g2AffP{
			X: fields_bls12381.E2{A0: x.A1, A1: x.A0},
			Y: *y,
		},
	}
}

func (g2 *G2) psi2(q *G2Affine) *G2Affine {
	x := g2.Ext2.MulByElement(&q.P.X, g2.w)
	y := g2.Ext2.Neg(&q.P.Y)

	return &G2Affine{
		P: g2AffP{
			X: *x,
			Y: *y,
		},
	}
}

func (g2 *G2) scalarMulBySeed(q *G2Affine) *G2Affine {

	z := g2.triple(q)
	z = g2.double(z)
	z = g2.doubleAndAdd(z, q)
	z = g2.doubleN(z, 2)
	z = g2.doubleAndAdd(z, q)
	z = g2.doubleN(z, 8)
	z = g2.doubleAndAdd(z, q)
	z = g2.doubleN(z, 31)
	z = g2.doubleAndAdd(z, q)
	z = g2.doubleN(z, 16)

	return g2.neg(z)
}

// AddUnified adds p and q and returns it. It doesn't modify p nor q.
//
// ✅ p can be equal to q, and either or both can be (0,0).
// ([0,0],[0,0]) is not on the twist but we conventionally take it as the
// neutral/infinity point as per the [EVM].
//
// It uses the unified formulas of Brier and Joye ([[BriJoy02]] (Corollary 1)).
//
// [BriJoy02]: https://link.springer.com/content/pdf/10.1007/3-540-45664-3_24.pdf
// [EVM]: https://ethereum.github.io/yellowpaper/paper.pdf
func (g2 *G2) AddUnified(p, q *G2Affine) *G2Affine {

	// selector1 = 1 when p is ([0,0],[0,0]) and 0 otherwise
	selector1 := g2.api.And(g2.Ext2.IsZero(&p.P.X), g2.Ext2.IsZero(&p.P.Y))
	// selector2 = 1 when q is ([0,0],[0,0]) and 0 otherwise
	selector2 := g2.api.And(g2.Ext2.IsZero(&q.P.X), g2.Ext2.IsZero(&q.P.Y))
	// λ = ((p.x+q.x)² - p.x*q.x + a)/(p.y + q.y)
	pxqx := g2.Mul(&p.P.X, &q.P.X)
	pxplusqx := g2.Add(&p.P.X, &q.P.X)
	num := g2.Mul(pxplusqx, pxplusqx)
	num = g2.Sub(num, pxqx)
	denum := g2.Add(&p.P.Y, &q.P.Y)
	// if p.y + q.y = 0, assign dummy 1 to denum and continue
	selector3 := g2.IsZero(denum)
	denum = g2.Ext2.Select(selector3, g2.One(), denum)
	λ := g2.DivUnchecked(num, denum)

	// x = λ^2 - p.x - q.x
	xr := g2.Mul(λ, λ)
	xr = g2.Sub(xr, pxplusqx)

	// y = λ(p.x - xr) - p.y
	yr := g2.Sub(&p.P.X, xr)
	yr = g2.Mul(yr, λ)
	yr = g2.Sub(yr, &p.P.Y)
	result := &G2Affine{
		P:     g2AffP{X: *xr, Y: *yr},
		Lines: nil,
	}

	zero := g2.Ext2.Zero()
	infinity := G2Affine{
		P:     g2AffP{X: *zero, Y: *zero},
		Lines: nil,
	}
	// if p=([0,0],[0,0]) return q
	result = g2.Select(selector1, q, result)
	// if q=([0,0],[0,0]) return p
	result = g2.Select(selector2, p, result)
	// if p.y + q.y = 0, return ([0,0],[0,0])
	result = g2.Select(selector3, &infinity, result)

	return result
}

func (g2 G2) add(p, q *G2Affine) *G2Affine {
	mone := g2.fp.NewElement(-1)

	// compute λ = (q.y-p.y)/(q.x-p.x)
	qypy := g2.Ext2.Sub(&q.P.Y, &p.P.Y)
	qxpx := g2.Ext2.Sub(&q.P.X, &p.P.X)
	λ := g2.Ext2.DivUnchecked(qypy, qxpx)

	// xr = λ²-p.x-q.x
	xr0 := g2.fp.Eval([][]*baseEl{{&λ.A0, &λ.A0}, {mone, &λ.A1, &λ.A1}, {mone, &p.P.X.A0}, {mone, &q.P.X.A0}}, []int{1, 1, 1, 1})
	xr1 := g2.fp.Eval([][]*baseEl{{&λ.A0, &λ.A1}, {mone, &p.P.X.A1}, {mone, &q.P.X.A1}}, []int{2, 1, 1})
	xr := &fields_bls12381.E2{A0: *xr0, A1: *xr1}

	// p.y = λ(p.x-r.x) - p.y
	yr := g2.Ext2.Sub(&p.P.X, xr)
	yr0 := g2.fp.Eval([][]*baseEl{{&λ.A0, &yr.A0}, {mone, &λ.A1, &yr.A1}, {mone, &p.P.Y.A0}}, []int{1, 1, 1})
	yr1 := g2.fp.Eval([][]*baseEl{{&λ.A0, &yr.A1}, {&λ.A1, &yr.A0}, {mone, &p.P.Y.A1}}, []int{1, 1, 1})
	yr = &fields_bls12381.E2{A0: *yr0, A1: *yr1}

	return &G2Affine{
		P: g2AffP{
			X: *xr,
			Y: *yr,
		},
	}
}

// Follow sw_emulated.Curve.AddUnified to implement the Brier and Joye algorithm
// to handle edge cases, i.e., p == q, p == 0 or/and q == 0
func (g2 G2) addUnified(p, q *G2Affine) *G2Affine {

	// selector1 = 1 when p is (0,0) and 0 otherwise
	selector1 := g2.api.And(g2.Ext2.IsZero(&p.P.X), g2.Ext2.IsZero(&p.P.Y))
	// selector2 = 1 when q is (0,0) and 0 otherwise
	selector2 := g2.api.And(g2.Ext2.IsZero(&q.P.X), g2.Ext2.IsZero(&q.P.Y))

	// λ = ((p.x+q.x)² - p.x*q.x + a)/(p.y + q.y)
	pxqx := g2.Ext2.Mul(&p.P.X, &q.P.X)
	pxplusqx := g2.Ext2.Add(&p.P.X, &q.P.X)
	num := g2.Ext2.Mul(pxplusqx, pxplusqx)
	num = g2.Ext2.Sub(num, pxqx)
	denum := g2.Ext2.Add(&p.P.Y, &q.P.Y)
	// if p.y + q.y = 0, assign dummy 1 to denum and continue
	selector3 := g2.Ext2.IsZero(denum)
	denum = g2.Ext2.Select(selector3, g2.Ext2.One(), denum)
	λ := g2.Ext2.DivUnchecked(num, denum) // we already know that denum won't be zero

	// x = λ^2 - p.x - q.x
	xr := g2.Ext2.Mul(λ, λ)
	xr = g2.Ext2.Sub(xr, pxplusqx)

	// y = λ(p.x - xr) - p.y
	yr := g2.Ext2.Sub(&p.P.X, xr)
	yr = g2.Ext2.Mul(yr, λ)
	yr = g2.Ext2.Sub(yr, &p.P.Y)
	result := &G2Affine{
		P: g2AffP{
			X: *xr,
			Y: *yr,
		},
	}

	zero := g2.Ext2.Zero()
	// if p=(0,0) return q
	resultX := *g2.Select(selector1, &q.P.X, &result.P.X)
	resultY := *g2.Select(selector1, &q.P.Y, &result.P.Y)
	// if q=(0,0) return p
	resultX = *g2.Select(selector2, &p.P.X, &resultX)
	resultY = *g2.Select(selector2, &p.P.Y, &resultY)
	// if p.y + q.y = 0, return (0, 0)
	resultX = *g2.Select(selector3, zero, &resultX)
	resultY = *g2.Select(selector3, zero, &resultY)

	return &G2Affine{
		P: g2AffP{
			X: resultX,
			Y: resultY,
		},
	}
}

func (g2 G2) neg(p *G2Affine) *G2Affine {
	xr := &p.P.X
	yr := g2.Ext2.Neg(&p.P.Y)
	return &G2Affine{
		P: g2AffP{
			X: *xr,
			Y: *yr,
		},
	}
}

func (g2 G2) sub(p, q *G2Affine) *G2Affine {
	qNeg := g2.neg(q)
	return g2.add(p, qNeg)
}

func (g2 *G2) double(p *G2Affine) *G2Affine {
	mone := g2.fp.NewElement(-1)

	// compute λ = (3p.x²)/2*p.y
	xx3a := g2.Square(&p.P.X)
	xx3a = g2.MulByConstElement(xx3a, big.NewInt(3))
	y2 := g2.Double(&p.P.Y)
	λ := g2.DivUnchecked(xx3a, y2)

	// xr = λ²-2p.x
	xr0 := g2.fp.Eval([][]*baseEl{{&λ.A0, &λ.A0}, {mone, &λ.A1, &λ.A1}, {mone, &p.P.X.A0}}, []int{1, 1, 2})
	xr1 := g2.fp.Eval([][]*baseEl{{&λ.A0, &λ.A1}, {mone, &p.P.X.A1}}, []int{2, 2})
	xr := &fields_bls12381.E2{A0: *xr0, A1: *xr1}

	// yr = λ(p-xr) - p.y
	yr := g2.Ext2.Sub(&p.P.X, xr)
	yr0 := g2.fp.Eval([][]*baseEl{{&λ.A0, &yr.A0}, {mone, &λ.A1, &yr.A1}, {mone, &p.P.Y.A0}}, []int{1, 1, 1})
	yr1 := g2.fp.Eval([][]*baseEl{{&λ.A0, &yr.A1}, {&λ.A1, &yr.A0}, {mone, &p.P.Y.A1}}, []int{1, 1, 1})
	yr = &fields_bls12381.E2{A0: *yr0, A1: *yr1}

	return &G2Affine{
		P: g2AffP{
			X: *xr,
			Y: *yr,
		},
	}
}

func (g2 *G2) doubleN(p *G2Affine, n int) *G2Affine {
	pn := p
	for s := 0; s < n; s++ {
		pn = g2.double(pn)
	}
	return pn
}

func (g2 G2) triple(p *G2Affine) *G2Affine {
	mone := g2.fp.NewElement(-1)

	// compute λ1 = (3p.x²)/2p.y
	xx := g2.Square(&p.P.X)
	xx = g2.MulByConstElement(xx, big.NewInt(3))
	y2 := g2.Double(&p.P.Y)
	λ1 := g2.DivUnchecked(xx, y2)

	// x2 = λ1²-2p.x
	x20 := g2.fp.Eval([][]*baseEl{{&λ1.A0, &λ1.A0}, {mone, &λ1.A1, &λ1.A1}, {mone, &p.P.X.A0}}, []int{1, 1, 2})
	x21 := g2.fp.Eval([][]*baseEl{{&λ1.A0, &λ1.A1}, {mone, &p.P.X.A1}}, []int{2, 2})
	x2 := &fields_bls12381.E2{A0: *x20, A1: *x21}

	// omit y2 computation, and
	// compute λ2 = 2p.y/(x2 − p.x) − λ1.
	x1x2 := g2.Sub(&p.P.X, x2)
	λ2 := g2.DivUnchecked(y2, x1x2)
	λ2 = g2.Sub(λ2, λ1)

	// compute x3 =λ2²-p.x-x2
	x30 := g2.fp.Eval([][]*baseEl{{&λ2.A0, &λ2.A0}, {mone, &λ2.A1, &λ2.A1}, {mone, &p.P.X.A0}, {mone, x20}}, []int{1, 1, 1, 1})
	x31 := g2.fp.Eval([][]*baseEl{{&λ2.A0, &λ2.A1}, {mone, &p.P.X.A1}, {mone, x21}}, []int{2, 1, 1})
	x3 := &fields_bls12381.E2{A0: *x30, A1: *x31}

	// compute y3 = λ2*(p.x - x3)-p.y
	y3 := g2.Ext2.Sub(&p.P.X, x3)
	y30 := g2.fp.Eval([][]*baseEl{{&λ2.A0, &y3.A0}, {mone, &λ2.A1, &y3.A1}, {mone, &p.P.Y.A0}}, []int{1, 1, 1})
	y31 := g2.fp.Eval([][]*baseEl{{&λ2.A0, &y3.A1}, {&λ2.A1, &y3.A0}, {mone, &p.P.Y.A1}}, []int{1, 1, 1})
	y3 = &fields_bls12381.E2{A0: *y30, A1: *y31}

	return &G2Affine{
		P: g2AffP{
			X: *x3,
			Y: *y3,
		},
	}
}

func (g2 G2) doubleAndAdd(p, q *G2Affine) *G2Affine {
	mone := g2.fp.NewElement(-1)

	// compute λ1 = (q.y-p.y)/(q.x-p.x)
	yqyp := g2.Ext2.Sub(&q.P.Y, &p.P.Y)
	xqxp := g2.Ext2.Sub(&q.P.X, &p.P.X)
	λ1 := g2.Ext2.DivUnchecked(yqyp, xqxp)

	// compute x2 = λ1²-p.x-q.x
	x20 := g2.fp.Eval([][]*baseEl{{&λ1.A0, &λ1.A0}, {mone, &λ1.A1, &λ1.A1}, {mone, &p.P.X.A0}, {mone, &q.P.X.A0}}, []int{1, 1, 1, 1})
	x21 := g2.fp.Eval([][]*baseEl{{&λ1.A0, &λ1.A1}, {mone, &p.P.X.A1}, {mone, &q.P.X.A1}}, []int{2, 1, 1})
	x2 := &fields_bls12381.E2{A0: *x20, A1: *x21}

	// omit y2 computation
	// compute -λ2 = λ1+2*p.y/(x2-p.x)
	ypyp := g2.Ext2.Add(&p.P.Y, &p.P.Y)
	x2xp := g2.Ext2.Sub(x2, &p.P.X)
	λ2 := g2.Ext2.DivUnchecked(ypyp, x2xp)
	λ2 = g2.Ext2.Add(λ1, λ2)

	// compute x3 = (-λ2)²-p.x-x2
	x30 := g2.fp.Eval([][]*baseEl{{&λ2.A0, &λ2.A0}, {mone, &λ2.A1, &λ2.A1}, {mone, &p.P.X.A0}, {mone, x20}}, []int{1, 1, 1, 1})
	x31 := g2.fp.Eval([][]*baseEl{{&λ2.A0, &λ2.A1}, {mone, &p.P.X.A1}, {mone, x21}}, []int{2, 1, 1})
	x3 := &fields_bls12381.E2{A0: *x30, A1: *x31}

	// compute y3 = -λ2*(x3 - p.x)-p.y
	y3 := g2.Ext2.Sub(x3, &p.P.X)
	y30 := g2.fp.Eval([][]*baseEl{{&λ2.A0, &y3.A0}, {mone, &λ2.A1, &y3.A1}, {mone, &p.P.Y.A0}}, []int{1, 1, 1})
	y31 := g2.fp.Eval([][]*baseEl{{&λ2.A0, &y3.A1}, {&λ2.A1, &y3.A0}, {mone, &p.P.Y.A1}}, []int{1, 1, 1})
	y3 = &fields_bls12381.E2{A0: *y30, A1: *y31}

	return &G2Affine{
		P: g2AffP{
			X: *x3,
			Y: *y3,
		},
	}
}

// doubleAndAddSelect is the same as doubleAndAdd but computes either:
//
//	2p+q if b=1 or
//	2q+p if b=0
//
// It first computes the x-coordinate of p+q via the slope(p,q)
// and then based on a Select adds either p or q.
func (g2 G2) doubleAndAddSelect(b frontend.Variable, p, q *G2Affine) *G2Affine {
	mone := g2.fp.NewElement(-1)

	// compute λ1 = (q.y-p.y)/(q.x-p.x)
	yqyp := g2.Ext2.Sub(&q.P.Y, &p.P.Y)
	xqxp := g2.Ext2.Sub(&q.P.X, &p.P.X)
	λ1 := g2.Ext2.DivUnchecked(yqyp, xqxp)

	// compute x2 = λ1²-p.x-q.x
	x20 := g2.fp.Eval([][]*baseEl{{&λ1.A0, &λ1.A0}, {mone, &λ1.A1, &λ1.A1}, {mone, &p.P.X.A0}, {mone, &q.P.X.A0}}, []int{1, 1, 1, 1})
	x21 := g2.fp.Eval([][]*baseEl{{&λ1.A0, &λ1.A1}, {mone, &p.P.X.A1}, {mone, &q.P.X.A1}}, []int{2, 1, 1})
	x2 := &fields_bls12381.E2{A0: *x20, A1: *x21}

	// omit y2 computation

	// conditional second addition
	t := g2.Select(b, p, q)

	// compute -λ2 = λ1+2*t.y/(x2-t.x)
	ypyp := g2.Ext2.Add(&t.P.Y, &t.P.Y)
	x2xp := g2.Ext2.Sub(x2, &t.P.X)
	λ2 := g2.Ext2.DivUnchecked(ypyp, x2xp)
	λ2 = g2.Ext2.Add(λ1, λ2)

	// compute x3 = (-λ2)²-t.x-x2
	x30 := g2.fp.Eval([][]*baseEl{{&λ2.A0, &λ2.A0}, {mone, &λ2.A1, &λ2.A1}, {mone, &t.P.X.A0}, {mone, x20}}, []int{1, 1, 1, 1})
	x31 := g2.fp.Eval([][]*baseEl{{&λ2.A0, &λ2.A1}, {mone, &t.P.X.A1}, {mone, x21}}, []int{2, 1, 1})
	x3 := &fields_bls12381.E2{A0: *x30, A1: *x31}

	// compute y3 = -λ2*(x3 - t.x)-t.y
	y3 := g2.Ext2.Sub(x3, &t.P.X)
	y30 := g2.fp.Eval([][]*baseEl{{&λ2.A0, &y3.A0}, {mone, &λ2.A1, &y3.A1}, {mone, &t.P.Y.A0}}, []int{1, 1, 1})
	y31 := g2.fp.Eval([][]*baseEl{{&λ2.A0, &y3.A1}, {&λ2.A1, &y3.A0}, {mone, &t.P.Y.A1}}, []int{1, 1, 1})
	y3 = &fields_bls12381.E2{A0: *y30, A1: *y31}

	return &G2Affine{
		P: g2AffP{
			X: *x3,
			Y: *y3,
		},
	}
}

func (g2 *G2) computeTwistEquation(Q *G2Affine) (left, right *fields_bls12381.E2) {
	// Twist: Y² == X³ + aX + b, where a=0 and b=4(1+u)
	// (X,Y) ∈ {Y² == X³ + aX + b} U (0,0)
	bTwist := fields_bls12381.E2{
		A0: emulated.ValueOf[BaseField]("4"),
		A1: emulated.ValueOf[BaseField]("4"),
	}
	// if Q=(0,0) we assign b=0 otherwise 4(1+u), and continue
	selector := g2.api.And(g2.Ext2.IsZero(&Q.P.X), g2.Ext2.IsZero(&Q.P.Y))
	b := g2.Ext2.Select(selector, g2.Ext2.Zero(), &bTwist)

	left = g2.Ext2.Square(&Q.P.Y)
	// TODO: use Eval for right
	right = g2.Ext2.Square(&Q.P.X)
	right = g2.Ext2.Mul(right, &Q.P.X)
	right = g2.Ext2.Add(right, b)
	return left, right
}

func (g2 *G2) AssertIsOnTwist(Q *G2Affine) {
	left, right := g2.computeTwistEquation(Q)
	g2.Ext2.AssertIsEqual(left, right)
}

func (g2 *G2) AssertIsOnG2(Q *G2Affine) {
	// 1- Check Q is on the curve
	g2.AssertIsOnTwist(Q)

	// 2- Check Q has the right subgroup order
	// [x₀]Q
	xQ := g2.scalarMulBySeed(Q)
	// ψ(Q)
	psiQ := g2.psi(Q)

	// [r]Q == 0 <==>  ψ(Q) == [x₀]Q
	g2.AssertIsEqual(xQ, psiQ)
}

// Select selects between p and q given the selector b. If b == 1, then returns
// p and q otherwise.
func (g2 *G2) Select(b frontend.Variable, p, q *G2Affine) *G2Affine {
	x := g2.Ext2.Select(b, &p.P.X, &q.P.X)
	y := g2.Ext2.Select(b, &p.P.Y, &q.P.Y)
	return &G2Affine{
		P:     g2AffP{X: *x, Y: *y},
		Lines: nil,
	}
}

// AssertIsEqual asserts that p and q are the same point.
func (g2 *G2) AssertIsEqual(p, q *G2Affine) {
	g2.Ext2.AssertIsEqual(&p.P.X, &q.P.X)
	g2.Ext2.AssertIsEqual(&p.P.Y, &q.P.Y)
}

func (g2 *G2) IsEqual(p, q *G2Affine) frontend.Variable {
	xEqual := g2.Ext2.IsEqual(&p.P.X, &q.P.X)
	yEqual := g2.Ext2.IsEqual(&p.P.Y, &q.P.Y)
	return g2.api.And(xEqual, yEqual)
}

// scalarMulGeneric computes [s]p and returns it. It doesn't modify p nor s.
// This function doesn't check that the p is on the curve. See AssertIsOnCurve.
//
// ⚠️  p must not be (0,0) and s must not be 0, unless [algopts.WithCompleteArithmetic] option is set.
// (0,0) is not on the curve but we conventionally take it as the
// neutral/infinity point as per the [EVM].
//
// It computes the right-to-left variable-base double-and-add algorithm ([Joye07], Alg.1).
//
// Since we use incomplete formulas for the addition law, we need to start with
// a non-zero accumulator point (R0). To do this, we skip the LSB (bit at
// position 0) and proceed assuming it was 1. At the end, we conditionally
// subtract the initial value (p) if LSB is 1. We also handle the bits at
// positions 1 and n-1 outside of the loop to optimize the number of
// constraints using [ELM03] (Section 3.1)
//
// [ELM03]: https://arxiv.org/pdf/math/0208038.pdf
// [EVM]: https://ethereum.github.io/yellowpaper/paper.pdf
// [Joye07]: https://www.iacr.org/archive/ches2007/47270135/47270135.pdf
func (g2 *G2) scalarMulGeneric(p *G2Affine, s *Scalar, opts ...algopts.AlgebraOption) *G2Affine {
	cfg, err := algopts.NewConfig(opts...)
	if err != nil {
		panic(fmt.Sprintf("parse opts: %v", err))
	}
	var selector frontend.Variable
	if cfg.CompleteArithmetic {
		// if p=(0,0) we assign a dummy (0,1) to p and continue
		selector = g2.api.And(g2.Ext2.IsZero(&p.P.X), g2.Ext2.IsZero(&p.P.Y))
		one := g2.Ext2.One()
		p = g2.Select(selector, &G2Affine{P: g2AffP{X: *one, Y: *one}, Lines: nil}, p)
	}

	var st ScalarField
	sBits := g2.fr.ToBitsCanonical(s)
	n := st.Modulus().BitLen()
	if cfg.NbScalarBits > 2 && cfg.NbScalarBits < n {
		n = cfg.NbScalarBits
	}

	// i = 1
	Rb := g2.triple(p)
	R0 := g2.Select(sBits[1], Rb, p)
	R1 := g2.Select(sBits[1], p, Rb)

	for i := 2; i < n-1; i++ {
		Rb = g2.doubleAndAddSelect(sBits[i], R0, R1)
		R0 = g2.Select(sBits[i], Rb, R0)
		R1 = g2.Select(sBits[i], R1, Rb)
	}

	// i = n-1
	Rb = g2.doubleAndAddSelect(sBits[n-1], R0, R1)
	R0 = g2.Select(sBits[n-1], Rb, R0)

	// i = 0
	// we use AddUnified instead of Add. This is because:
	// 		- when s=0 then R0=P and AddUnified(P, -P) = (0,0). We return (0,0).
	// 		- when s=1 then R0=P AddUnified(Q, -Q) is well defined. We return R0=P.
	R0 = g2.Select(sBits[0], R0, g2.AddUnified(R0, g2.neg(p)))

	if cfg.CompleteArithmetic {
		// if p=(0,0), return (0,0)
		zero := g2.Ext2.Zero()
		R0 = g2.Select(selector, &G2Affine{P: g2AffP{X: *zero, Y: *zero}, Lines: nil}, R0)
	}

	return R0
}

// scalarMulGLV computes [s]Q using an efficient endomorphism and returns it. It doesn't modify Q nor s.
// It implements an optimized version based on algorithm 1 of [Halo] (see Section 6.2 and appendix C).
//
// ⚠️  The scalar s must be nonzero and the point Q different from (0,0) unless [algopts.WithCompleteArithmetic] is set.
// (0,0) is not on the curve but we conventionally take it as the
// neutral/infinity point as per the [EVM].
//
// [Halo]: https://eprint.iacr.org/2019/1021.pdf
// [EVM]: https://ethereum.github.io/yellowpaper/paper.pdf
func (g2 *G2) scalarMulGLV(Q *G2Affine, s *Scalar, opts ...algopts.AlgebraOption) *G2Affine {
	cfg, err := algopts.NewConfig(opts...)
	if err != nil {
		panic(err)
	}
	addFn := g2.add
	var selector frontend.Variable
	if cfg.CompleteArithmetic {
		addFn = g2.AddUnified
		// if Q=(0,0) we assign a dummy (1,1) to Q and continue
		selector = g2.api.And(
			g2.api.And(g2.fp.IsZero(&Q.P.X.A0), g2.fp.IsZero(&Q.P.X.A1)),
			g2.api.And(g2.fp.IsZero(&Q.P.Y.A0), g2.fp.IsZero(&Q.P.Y.A1)),
		)
		one := g2.Ext2.One()
		Q = g2.Select(selector, &G2Affine{P: g2AffP{X: *one, Y: *one}, Lines: nil}, Q)
	}

	// We use the endomorphism à la GLV to compute [s]Q as
	// 		[s1]Q + [s2]Φ(Q)
	// the sub-scalars s1, s2 can be negative (bigints) in the hint. If so,
	// they will be reduced in-circuit modulo the SNARK scalar field and not
	// the emulated field. So we return in the hint |s1|, |s2| and boolean
	// flags sdBits to negate the points Q, Φ(Q) instead of the corresponding
	// sub-scalars.

	// decompose s into s1 and s2
	sd, err := g2.fr.NewHint(decomposeScalarG1Subscalars, 2, s, g2.eigenvalue)
	if err != nil {
		panic(fmt.Sprintf("compute GLV decomposition: %v", err))
	}
	s1, s2 := sd[0], sd[1]
	sdBits, err := g2.fr.NewHintWithNativeOutput(decomposeScalarG1Signs, 2, s, g2.eigenvalue)
	if err != nil {
		panic(fmt.Sprintf("compute GLV decomposition bits: %v", err))
	}
	selector1, selector2 := sdBits[0], sdBits[1]
	s3 := g2.fr.Select(selector1, g2.fr.Neg(s1), s1)
	s4 := g2.fr.Select(selector2, g2.fr.Neg(s2), s2)
	// s == s3 + [λ]s4
	g2.fr.AssertIsEqual(
		g2.fr.Add(s3, g2.fr.Mul(s4, g2.eigenvalue)),
		s,
	)

	s1bits := g2.fr.ToBits(s1)
	s2bits := g2.fr.ToBits(s2)

	// precompute -Q, -Φ(Q), Φ(Q)
	var tableQ, tablePhiQ [3]*G2Affine
	negQY := g2.Ext2.Neg(&Q.P.Y)
	tableQ[1] = &G2Affine{
		P: g2AffP{
			X: Q.P.X,
			Y: *g2.Ext2.Select(selector1, negQY, &Q.P.Y),
		},
	}
	tableQ[0] = g2.neg(tableQ[1])
	tablePhiQ[1] = &G2Affine{
		P: g2AffP{
			X: *g2.Ext2.MulByElement(&Q.P.X, g2.w2),
			Y: *g2.Ext2.Select(selector2, negQY, &Q.P.Y),
		},
	}
	tablePhiQ[0] = g2.neg(tablePhiQ[1])
	tableQ[2] = g2.triple(tableQ[1])
	tablePhiQ[2] = &G2Affine{
		P: g2AffP{
			X: *g2.Ext2.MulByElement(&tableQ[2].P.X, g2.w2),
			Y: *g2.Ext2.Select(selector2, g2.Ext2.Neg(&tableQ[2].P.Y), &tableQ[2].P.Y),
		},
	}

	// we suppose that the first bits of the sub-scalars are 1 and set:
	// 		Acc = Q + Φ(Q)
	Acc := g2.add(tableQ[1], tablePhiQ[1])

	// At each iteration we need to compute:
	// 		[2]Acc ± Q ± Φ(Q).
	// We can compute [2]Acc and look up the (precomputed) point P from:
	// 		B1 = Q+Φ(Q)
	// 		B2 = -Q-Φ(Q)
	// 		B3 = Q-Φ(Q)
	// 		B4 = -Q+Φ(Q)
	//
	// If we extend this by merging two iterations, we need to look up P and P'
	// both from {B1, B2, B3, B4} and compute:
	// 		[2]([2]Acc+P)+P' = [4]Acc + T
	// where T = [2]P+P'. So at each (merged) iteration, we can compute [4]Acc
	// and look up T from the precomputed list of points:
	//
	// T = [3](Q + Φ(Q))
	// P = B1 and P' = B1
	T1 := g2.add(tableQ[2], tablePhiQ[2])
	// T = Q + Φ(Q)
	// P = B1 and P' = B2
	T2 := Acc
	// T = [3]Q + Φ(Q)
	// P = B1 and P' = B3
	T3 := g2.add(tableQ[2], tablePhiQ[1])
	// T = Q + [3]Φ(Q)
	// P = B1 and P' = B4
	T4 := g2.add(tableQ[1], tablePhiQ[2])
	// T  = -Q - Φ(Q)
	// P = B2 and P' = B1
	T5 := g2.neg(T2)
	// T  = -[3](Q + Φ(Q))
	// P = B2 and P' = B2
	T6 := g2.neg(T1)
	// T = -Q - [3]Φ(Q)
	// P = B2 and P' = B3
	T7 := g2.neg(T4)
	// T = -[3]Q - Φ(Q)
	// P = B2 and P' = B4
	T8 := g2.neg(T3)
	// T = [3]Q - Φ(Q)
	// P = B3 and P' = B1
	T9 := g2.add(tableQ[2], tablePhiQ[0])
	// T = Q - [3]Φ(Q)
	// P = B3 and P' = B2
	T11 := g2.neg(tablePhiQ[2])
	T10 := g2.add(tableQ[1], T11)
	// T = [3](Q - Φ(Q))
	// P = B3 and P' = B3
	T11 = g2.add(tableQ[2], T11)
	// T = -Φ(Q) + Q
	// P = B3 and P' = B4
	T12 := g2.add(tablePhiQ[0], tableQ[1])
	// T = [3]Φ(Q) - Q
	// P = B4 and P' = B1
	T13 := g2.neg(T10)
	// T = Φ(Q) - [3]Q
	// P = B4 and P' = B2
	T14 := g2.neg(T9)
	// T = Φ(Q) - Q
	// P = B4 and P' = B3
	T15 := g2.neg(T12)
	// T = [3](Φ(Q) - Q)
	// P = B4 and P' = B4
	T16 := g2.neg(T11)
	// note that half the points are negatives of the other half,
	// hence have the same X coordinates.

	nbits := 130
	for i := nbits - 2; i > 0; i -= 2 {
		// selectorY takes values in [0,15]
		selectorY := g2.api.Add(
			s1bits[i],
			g2.api.Mul(s2bits[i], 2),
			g2.api.Mul(s1bits[i-1], 4),
			g2.api.Mul(s2bits[i-1], 8),
		)
		// selectorX takes values in [0,7] s.t.:
		// 		- when selectorY < 8: selectorX = selectorY
		// 		- when selectorY >= 8: selectorX = 15 - selectorY
		selectorX := g2.api.Add(
			g2.api.Mul(selectorY, g2.api.Sub(1, g2.api.Mul(s2bits[i-1], 2))),
			g2.api.Mul(s2bits[i-1], 15),
		)
		// Bi.Y are distincts so we need a 16-to-1 multiplexer,
		// but only half of the Bi.X are distinct so we need a 8-to-1.
		T := &G2Affine{
			P: g2AffP{
				X: fields_bls12381.E2{
					A0: *g2.fp.Mux(selectorX, &T6.P.X.A0, &T10.P.X.A0, &T14.P.X.A0, &T2.P.X.A0, &T7.P.X.A0, &T11.P.X.A0, &T15.P.X.A0, &T3.P.X.A0),
					A1: *g2.fp.Mux(selectorX, &T6.P.X.A1, &T10.P.X.A1, &T14.P.X.A1, &T2.P.X.A1, &T7.P.X.A1, &T11.P.X.A1, &T15.P.X.A1, &T3.P.X.A1),
				},
				Y: fields_bls12381.E2{
					A0: *g2.fp.Mux(selectorY,
						&T6.P.Y.A0, &T10.P.Y.A0, &T14.P.Y.A0, &T2.P.Y.A0, &T7.P.Y.A0, &T11.P.Y.A0, &T15.P.Y.A0, &T3.P.Y.A0,
						&T8.P.Y.A0, &T12.P.Y.A0, &T16.P.Y.A0, &T4.P.Y.A0, &T5.P.Y.A0, &T9.P.Y.A0, &T13.P.Y.A0, &T1.P.Y.A0,
					),
					A1: *g2.fp.Mux(selectorY,
						&T6.P.Y.A1, &T10.P.Y.A1, &T14.P.Y.A1, &T2.P.Y.A1, &T7.P.Y.A1, &T11.P.Y.A1, &T15.P.Y.A1, &T3.P.Y.A1,
						&T8.P.Y.A1, &T12.P.Y.A1, &T16.P.Y.A1, &T4.P.Y.A1, &T5.P.Y.A1, &T9.P.Y.A1, &T13.P.Y.A1, &T1.P.Y.A1,
					),
				},
			},
		}
		// Acc = [4]Acc + T
		Acc = g2.double(Acc)
		Acc = g2.doubleAndAdd(Acc, T)
	}

	// i = 0
	// subtract the Q, Φ(Q) if the first bits are 0.
	// When cfg.CompleteArithmetic is set, we use AddUnified instead of Add.
	// This means when s=0 then Acc=(0,0) because AddUnified(Q, -Q) = (0,0).
	tableQ[0] = addFn(tableQ[0], Acc)
	Acc = g2.Select(s1bits[0], Acc, tableQ[0])
	tablePhiQ[0] = addFn(tablePhiQ[0], Acc)
	Acc = g2.Select(s2bits[0], Acc, tablePhiQ[0])

	if cfg.CompleteArithmetic {
		zero := g2.Ext2.Zero()
		Acc = g2.Select(selector, &G2Affine{P: g2AffP{X: *zero, Y: *zero}}, Acc)
	}

	return Acc
}

// MultiScalarMul computes the multi scalar multiplication of the points P and
// scalars s. It returns an error if the length of the slices mismatch. If the
// input slices are empty, then returns point at infinity.
func (g2 *G2) MultiScalarMul(p []*G2Affine, s []*Scalar, opts ...algopts.AlgebraOption) (*G2Affine, error) {

	if len(p) == 0 {
		return &G2Affine{
			P: g2AffP{
				X: *g2.Ext2.Zero(),
				Y: *g2.Ext2.Zero(),
			},
			Lines: nil,
		}, nil
	}
	cfg, err := algopts.NewConfig(opts...)
	if err != nil {
		return nil, fmt.Errorf("new config: %w", err)
	}
	addFn := g2.add
	if cfg.CompleteArithmetic {
		addFn = g2.AddUnified
	}
	if !cfg.FoldMulti {
		// the scalars are unique
		if len(p) != len(s) {
			return nil, fmt.Errorf("mismatching points and scalars slice lengths")
		}
		n := len(p)
		res := g2.scalarMulGLV(p[0], s[0], opts...)
		for i := 1; i < n; i++ {
			q := g2.scalarMulGLV(p[i], s[i], opts...)
			res = addFn(res, q)
		}
		return res, nil
	} else {
		// scalars are powers
		if len(s) == 0 {
			return nil, fmt.Errorf("need scalar for folding")
		}
		gamma := s[0]
		res := g2.scalarMulGLV(p[len(p)-1], gamma, opts...)
		for i := len(p) - 2; i > 0; i-- {
			res = addFn(p[i], res)
			res = g2.scalarMulGLV(res, gamma, opts...)
		}
		res = addFn(p[0], res)
		return res, nil
	}
}<|MERGE_RESOLUTION|>--- conflicted
+++ resolved
@@ -16,15 +16,9 @@
 	fp  *emulated.Field[BaseField]
 	fr  *emulated.Field[ScalarField]
 	*fields_bls12381.Ext2
-<<<<<<< HEAD
 	u1, w, w2  *emulated.Element[BaseField]
 	eigenvalue *emulated.Element[ScalarField]
 	v          *fields_bls12381.E2
-=======
-	u1, w *emulated.Element[BaseField]
-	v     *fields_bls12381.E2
-	api   frontend.API
->>>>>>> 8921270f
 }
 
 type g2AffP struct {
@@ -68,7 +62,6 @@
 		A1: emulated.ValueOf[BaseField]("1028732146235106349975324479215795277384839936929757896155643118032610843298655225875571310552543014690878354869257"),
 	}
 	return &G2{
-<<<<<<< HEAD
 		api:        api,
 		fp:         fp,
 		fr:         fr,
@@ -79,15 +72,6 @@
 		u1:         &u1,
 		v:          &v,
 	}, nil
-=======
-		fp:   fp,
-		Ext2: fields_bls12381.NewExt2(api),
-		w:    &w,
-		u1:   &u1,
-		v:    &v,
-		api:  api,
-	}
->>>>>>> 8921270f
 }
 
 func NewG2Affine(v bls12381.G2Affine) G2Affine {
