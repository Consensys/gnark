--- conflicted
+++ resolved
@@ -11,12 +11,7 @@
 func (g1 *G1) evalFixedPolynomial(monic bool, coefficients []fp.Element, x *baseEl) *baseEl {
 	emuCoefficients := make([]*baseEl, len(coefficients))
 	for i := range coefficients {
-<<<<<<< HEAD
-		emulatedCoefficient := *g1.curveF.NewElement(coefficients[i])
-		emuCoefficients[i] = &emulatedCoefficient
-=======
 		emuCoefficients[i] = g1.curveF.NewElement(coefficients[i])
->>>>>>> 56ce84b0
 	}
 	var res *baseEl
 	if monic {
