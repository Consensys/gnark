--- conflicted
+++ resolved
@@ -14,6 +14,7 @@
 	return []solver.Hint{
 		sqrtRatioHint,
     finalExpHint,
+		pairingCheckHint,
 	}
 }
 
@@ -21,7 +22,6 @@
 	solver.RegisterHint(GetHints()...)
 }
 
-<<<<<<< HEAD
 func sqrtRatioHint(_ *big.Int, inputs []*big.Int, outputs []*big.Int) error {
 	return emulated.UnwrapHint(inputs, outputs, func(field *big.Int, inputs, outputs []*big.Int) error {
 		if len(inputs) != 4 {
@@ -43,14 +43,6 @@
 		z1.BigInt(outputs[2])
 		return nil
 	})
-=======
-// GetHints returns all hint functions used in the package.
-func GetHints() []solver.Hint {
-	return []solver.Hint{
-		finalExpHint,
-		pairingCheckHint,
-	}
->>>>>>> ac1472ae
 }
 
 func finalExpHint(nativeMod *big.Int, nativeInputs, nativeOutputs []*big.Int) error {
