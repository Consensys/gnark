package sw_bls12381

import (
<<<<<<< HEAD
	"errors"
=======
>>>>>>> 8921270f
	"fmt"
	"math/big"

	"github.com/consensys/gnark-crypto/ecc"
	bls12381 "github.com/consensys/gnark-crypto/ecc/bls12-381"
	"github.com/consensys/gnark-crypto/ecc/bls12-381/fp"
<<<<<<< HEAD
	"github.com/consensys/gnark-crypto/ecc/bls12-381/hash_to_curve"
=======
>>>>>>> 8921270f
	"github.com/consensys/gnark/constraint/solver"
	"github.com/consensys/gnark/std/math/emulated"
)

func GetHints() []solver.Hint {
	return []solver.Hint{
		sqrtRatioHint,
		finalExpHint,
		pairingCheckHint,
		millerLoopAndCheckFinalExpHint,
		decomposeScalarG1Subscalars,
		decomposeScalarG1Signs,
		g1SqrtRatioHint,
	}
}

func init() {
	solver.RegisterHint(GetHints()...)
}

func sqrtRatioHint(_ *big.Int, inputs []*big.Int, outputs []*big.Int) error {
	return emulated.UnwrapHint(inputs, outputs, func(field *big.Int, inputs, outputs []*big.Int) error {
		if len(inputs) != 4 {
			return fmt.Errorf("expecting 4 inputs")
		}
		if len(outputs) != 3 {
			return fmt.Errorf("expecting 3 outputs")
		}

		var z0, z1, u0, u1, v0, v1 fp.Element
		u0.SetBigInt(inputs[0])
		u1.SetBigInt(inputs[1])
		v0.SetBigInt(inputs[2])
		v1.SetBigInt(inputs[3])

		b := bls12381.G2SqrtRatio(&z0, &z1, &u0, &u1, &v0, &v1)
		outputs[0].SetUint64(b)
		z0.BigInt(outputs[1])
		z1.BigInt(outputs[2])
		return nil
	})
}

func finalExpHint(nativeMod *big.Int, nativeInputs, nativeOutputs []*big.Int) error {
	// This is inspired from https://eprint.iacr.org/2024/640.pdf
	// and based on a personal communication with the author Andrija Novakovic.
	return emulated.UnwrapHint(nativeInputs, nativeOutputs,
		func(mod *big.Int, inputs, outputs []*big.Int) error {
			var millerLoop bls12381.E12

			millerLoop.C0.B0.A0.SetBigInt(inputs[0])
			millerLoop.C0.B0.A1.SetBigInt(inputs[1])
			millerLoop.C0.B1.A0.SetBigInt(inputs[2])
			millerLoop.C0.B1.A1.SetBigInt(inputs[3])
			millerLoop.C0.B2.A0.SetBigInt(inputs[4])
			millerLoop.C0.B2.A1.SetBigInt(inputs[5])
			millerLoop.C1.B0.A0.SetBigInt(inputs[6])
			millerLoop.C1.B0.A1.SetBigInt(inputs[7])
			millerLoop.C1.B1.A0.SetBigInt(inputs[8])
			millerLoop.C1.B1.A1.SetBigInt(inputs[9])
			millerLoop.C1.B2.A0.SetBigInt(inputs[10])
			millerLoop.C1.B2.A1.SetBigInt(inputs[11])

			residueWitness, scalingFactor := finalExpWitness(&millerLoop)

			// return the witness residue
			residueWitness.C0.B0.A0.BigInt(outputs[0])
			residueWitness.C0.B0.A1.BigInt(outputs[1])
			residueWitness.C0.B1.A0.BigInt(outputs[2])
			residueWitness.C0.B1.A1.BigInt(outputs[3])
			residueWitness.C0.B2.A0.BigInt(outputs[4])
			residueWitness.C0.B2.A1.BigInt(outputs[5])
			residueWitness.C1.B0.A0.BigInt(outputs[6])
			residueWitness.C1.B0.A1.BigInt(outputs[7])
			residueWitness.C1.B1.A0.BigInt(outputs[8])
			residueWitness.C1.B1.A1.BigInt(outputs[9])
			residueWitness.C1.B2.A0.BigInt(outputs[10])
			residueWitness.C1.B2.A1.BigInt(outputs[11])

			// return the scaling factor
			scalingFactor.C0.B0.A0.BigInt(outputs[12])
			scalingFactor.C0.B0.A1.BigInt(outputs[13])
			scalingFactor.C0.B1.A0.BigInt(outputs[14])
			scalingFactor.C0.B1.A1.BigInt(outputs[15])
			scalingFactor.C0.B2.A0.BigInt(outputs[16])
			scalingFactor.C0.B2.A1.BigInt(outputs[17])

			return nil
		})
}

func pairingCheckHint(nativeMod *big.Int, nativeInputs, nativeOutputs []*big.Int) error {
	// This is inspired from https://eprint.iacr.org/2024/640.pdf
	// and based on a personal communication with the author Andrija Novakovic.
	return emulated.UnwrapHint(nativeInputs, nativeOutputs,
		func(mod *big.Int, inputs, outputs []*big.Int) error {
			var P bls12381.G1Affine
			var Q bls12381.G2Affine
			n := len(inputs)
			p := make([]bls12381.G1Affine, 0, n/6)
			q := make([]bls12381.G2Affine, 0, n/6)
			for k := 0; k < n/6+1; k += 2 {
				P.X.SetBigInt(inputs[k])
				P.Y.SetBigInt(inputs[k+1])
				p = append(p, P)
			}
			for k := n / 3; k < n/2+3; k += 4 {
				Q.X.A0.SetBigInt(inputs[k])
				Q.X.A1.SetBigInt(inputs[k+1])
				Q.Y.A0.SetBigInt(inputs[k+2])
				Q.Y.A1.SetBigInt(inputs[k+3])
				q = append(q, Q)
			}

			lines := make([][2][len(bls12381.LoopCounter) - 1]bls12381.LineEvaluationAff, 0, len(q))
			for _, qi := range q {
				lines = append(lines, bls12381.PrecomputeLines(qi))
			}
			millerLoop, err := bls12381.MillerLoopFixedQ(p, lines)
			if err != nil {
				return err
			}
			millerLoop.Conjugate(&millerLoop)

			residueWitnessInv, scalingFactor := finalExpWitness(&millerLoop)
			residueWitnessInv.Inverse(&residueWitnessInv)

			// return the witness residue
			residueWitnessInv.C0.B0.A0.BigInt(outputs[0])
			residueWitnessInv.C0.B0.A1.BigInt(outputs[1])
			residueWitnessInv.C0.B1.A0.BigInt(outputs[2])
			residueWitnessInv.C0.B1.A1.BigInt(outputs[3])
			residueWitnessInv.C0.B2.A0.BigInt(outputs[4])
			residueWitnessInv.C0.B2.A1.BigInt(outputs[5])
			residueWitnessInv.C1.B0.A0.BigInt(outputs[6])
			residueWitnessInv.C1.B0.A1.BigInt(outputs[7])
			residueWitnessInv.C1.B1.A0.BigInt(outputs[8])
			residueWitnessInv.C1.B1.A1.BigInt(outputs[9])
			residueWitnessInv.C1.B2.A0.BigInt(outputs[10])
			residueWitnessInv.C1.B2.A1.BigInt(outputs[11])

			// return the scaling factor
			scalingFactor.C0.B0.A0.BigInt(outputs[12])
			scalingFactor.C0.B0.A1.BigInt(outputs[13])
			scalingFactor.C0.B1.A0.BigInt(outputs[14])
			scalingFactor.C0.B1.A1.BigInt(outputs[15])
			scalingFactor.C0.B2.A0.BigInt(outputs[16])
			scalingFactor.C0.B2.A1.BigInt(outputs[17])

			return nil

		})

}

func finalExpWitness(millerLoop *bls12381.E12) (residueWitness, scalingFactor bls12381.E12) {

	var root, rootPthInverse, root27thInverse bls12381.E12
	var order3rd, order3rdPower, exponent, exponentInv, finalExpFactor, polyFactor big.Int
	// polyFactor = (1-x)/3
	polyFactor.SetString("5044125407647214251", 10)
	// finalExpFactor = ((q^12 - 1) / r) / (27 * polyFactor)
	finalExpFactor.SetString("2366356426548243601069753987687709088104621721678962410379583120840019275952471579477684846670499039076873213559162845121989217658133790336552276567078487633052653005423051750848782286407340332979263075575489766963251914185767058009683318020965829271737924625612375201545022326908440428522712877494557944965298566001441468676802477524234094954960009227631543471415676620753242466901942121887152806837594306028649150255258504417829961387165043999299071444887652375514277477719817175923289019181393803729926249507024121957184340179467502106891835144220611408665090353102353194448552304429530104218473070114105759487413726485729058069746063140422361472585604626055492939586602274983146215294625774144156395553405525711143696689756441298365274341189385646499074862712688473936093315628166094221735056483459332831845007196600723053356837526749543765815988577005929923802636375670820616189737737304893769679803809426304143627363860243558537831172903494450556755190448279875942974830469855835666815454271389438587399739607656399812689280234103023464545891697941661992848552456326290792224091557256350095392859243101357349751064730561345062266850238821755009430903520645523345000326783803935359711318798844368754833295302563158150573540616830138810935344206231367357992991289265295323280", 10)

	// 1. get pth-root inverse
	exponent.Mul(&finalExpFactor, big.NewInt(27))
	root.Exp(*millerLoop, &exponent)
	if root.IsOne() {
		rootPthInverse.SetOne()
	} else {
		exponentInv.ModInverse(&exponent, &polyFactor)
		exponent.Neg(&exponentInv).Mod(&exponent, &polyFactor)
		rootPthInverse.Exp(root, &exponent)
	}

	// 2.1. get order of 3rd primitive root
	var three big.Int
	three.SetUint64(3)
	exponent.Mul(&polyFactor, &finalExpFactor)
	root.Exp(*millerLoop, &exponent)
	if root.IsOne() {
		order3rdPower.SetUint64(0)
	}
	root.Exp(root, &three)
	if root.IsOne() {
		order3rdPower.SetUint64(1)
	}
	root.Exp(root, &three)
	if root.IsOne() {
		order3rdPower.SetUint64(2)
	}
	root.Exp(root, &three)
	if root.IsOne() {
		order3rdPower.SetUint64(3)
	}

	// 2.2. get 27th root inverse
	if order3rdPower.Uint64() == 0 {
		root27thInverse.SetOne()
	} else {
		order3rd.Exp(&three, &order3rdPower, nil)
		exponent.Mul(&polyFactor, &finalExpFactor)
		root.Exp(*millerLoop, &exponent)
		exponentInv.ModInverse(&exponent, &order3rd)
		exponent.Neg(&exponentInv).Mod(&exponent, &order3rd)
		root27thInverse.Exp(root, &exponent)
	}

	// 2.3. shift the Miller loop result so that millerLoop * scalingFactor
	// is of order finalExpFactor
	scalingFactor.Mul(&rootPthInverse, &root27thInverse)
	millerLoop.Mul(millerLoop, &scalingFactor)

	// 3. get the witness residue
	//
	// lambda = q - u, the optimal exponent
	var lambda big.Int
	lambda.SetString("4002409555221667393417789825735904156556882819939007885332058136124031650490837864442687629129030796414117214202539", 10)
	exponent.ModInverse(&lambda, &finalExpFactor)
	residueWitness.Exp(*millerLoop, &exponent)

	return residueWitness, scalingFactor
}

func millerLoopAndCheckFinalExpHint(nativeMod *big.Int, nativeInputs, nativeOutputs []*big.Int) error {
	return emulated.UnwrapHint(nativeInputs, nativeOutputs,
		func(mod *big.Int, inputs, outputs []*big.Int) error {
			var P bls12381.G1Affine
			var Q bls12381.G2Affine
			var previous bls12381.E12

			P.X.SetBigInt(inputs[0])
			P.Y.SetBigInt(inputs[1])
			Q.X.A0.SetBigInt(inputs[2])
			Q.X.A1.SetBigInt(inputs[3])
			Q.Y.A0.SetBigInt(inputs[4])
			Q.Y.A1.SetBigInt(inputs[5])

			previous.C0.B0.A0.SetBigInt(inputs[6])
			previous.C0.B0.A1.SetBigInt(inputs[7])
			previous.C0.B1.A0.SetBigInt(inputs[8])
			previous.C0.B1.A1.SetBigInt(inputs[9])
			previous.C0.B2.A0.SetBigInt(inputs[10])
			previous.C0.B2.A1.SetBigInt(inputs[11])
			previous.C1.B0.A0.SetBigInt(inputs[12])
			previous.C1.B0.A1.SetBigInt(inputs[13])
			previous.C1.B1.A0.SetBigInt(inputs[14])
			previous.C1.B1.A1.SetBigInt(inputs[15])
			previous.C1.B2.A0.SetBigInt(inputs[16])
			previous.C1.B2.A1.SetBigInt(inputs[17])

			if previous.IsZero() {
				return errors.New("previous Miller loop result is zero")
			}

			lines := bls12381.PrecomputeLines(Q)
			millerLoop, err := bls12381.MillerLoopFixedQ(
				[]bls12381.G1Affine{P},
				[][2][len(bls12381.LoopCounter) - 1]bls12381.LineEvaluationAff{lines},
			)
			if err != nil {
				return err
			}
			millerLoop.Conjugate(&millerLoop)

			millerLoop.Mul(&millerLoop, &previous)

			residueWitnessInv, scalingFactor := finalExpWitness(&millerLoop)
			residueWitnessInv.Inverse(&residueWitnessInv)

			residueWitnessInv.C0.B0.A0.BigInt(outputs[0])
			residueWitnessInv.C0.B0.A1.BigInt(outputs[1])
			residueWitnessInv.C0.B1.A0.BigInt(outputs[2])
			residueWitnessInv.C0.B1.A1.BigInt(outputs[3])
			residueWitnessInv.C0.B2.A0.BigInt(outputs[4])
			residueWitnessInv.C0.B2.A1.BigInt(outputs[5])
			residueWitnessInv.C1.B0.A0.BigInt(outputs[6])
			residueWitnessInv.C1.B0.A1.BigInt(outputs[7])
			residueWitnessInv.C1.B1.A0.BigInt(outputs[8])
			residueWitnessInv.C1.B1.A1.BigInt(outputs[9])
			residueWitnessInv.C1.B2.A0.BigInt(outputs[10])
			residueWitnessInv.C1.B2.A1.BigInt(outputs[11])

			// return the scaling factor
			scalingFactor.C0.B0.A0.BigInt(outputs[12])
			scalingFactor.C0.B0.A1.BigInt(outputs[13])
			scalingFactor.C0.B1.A0.BigInt(outputs[14])
			scalingFactor.C0.B1.A1.BigInt(outputs[15])
			scalingFactor.C0.B2.A0.BigInt(outputs[16])
			scalingFactor.C0.B2.A1.BigInt(outputs[17])

			return nil
		})
}

func decomposeScalarG1Subscalars(mod *big.Int, inputs []*big.Int, outputs []*big.Int) error {
	return emulated.UnwrapHint(inputs, outputs, func(field *big.Int, inputs, outputs []*big.Int) error {
		if len(inputs) != 2 {
			return fmt.Errorf("expecting two inputs")
		}
		if len(outputs) != 2 {
			return fmt.Errorf("expecting two outputs")
		}
		glvBasis := new(ecc.Lattice)
		ecc.PrecomputeLattice(field, inputs[1], glvBasis)
		sp := ecc.SplitScalar(inputs[0], glvBasis)
		outputs[0].Set(&(sp[0]))
		outputs[1].Set(&(sp[1]))
		// we need the absolute values for the in-circuit computations,
		// otherwise the negative values will be reduced modulo the SNARK scalar
		// field and not the emulated field.
		// 		output0 = |s0| mod r
		// 		output1 = |s1| mod r
		if outputs[0].Sign() == -1 {
			outputs[0].Neg(outputs[0])
		}
		if outputs[1].Sign() == -1 {
			outputs[1].Neg(outputs[1])
		}

		return nil
	})
}

func decomposeScalarG1Signs(mod *big.Int, inputs []*big.Int, outputs []*big.Int) error {
	return emulated.UnwrapHintWithNativeOutput(inputs, outputs, func(field *big.Int, inputs, outputs []*big.Int) error {
		if len(inputs) != 2 {
			return fmt.Errorf("expecting two inputs")
		}
		if len(outputs) != 2 {
			return fmt.Errorf("expecting two outputs")
		}
		glvBasis := new(ecc.Lattice)
		ecc.PrecomputeLattice(field, inputs[1], glvBasis)
		sp := ecc.SplitScalar(inputs[0], glvBasis)
		outputs[0].SetUint64(0)
		if sp[0].Sign() == -1 {
			outputs[0].SetUint64(1)
		}
		outputs[1].SetUint64(0)
		if sp[1].Sign() == -1 {
			outputs[1].SetUint64(1)
		}

		return nil
	})
}

// g1SqrtRatio computes the square root of u/v and returns 0 iff u/v was indeed a quadratic residue
// if not, we get sqrt(Z * u / v). Recall that Z is non-residue
// If v = 0, u/v is meaningless and the output is unspecified, without raising an error.
// The main idea is that since the computation of the square root involves taking large powers of u/v, the inversion of v can be avoided.
//
// nativeInputs[0] = u, nativeInputs[1]=v
// nativeOutput[1] = 1 if u/v is a QR, 0 otherwise, nativeOutput[1]=sqrt(u/v) or sqrt(Z u/v)
func g1SqrtRatioHint(nativeMod *big.Int, nativeInputs, nativeOutputs []*big.Int) error {
	return emulated.UnwrapHint(nativeInputs, nativeOutputs,
		func(mod *big.Int, inputs, outputs []*big.Int) error {
			var u, v, z fp.Element
			u.SetBigInt(inputs[0])
			v.SetBigInt(inputs[1])

			isQNr := hash_to_curve.G1SqrtRatio(&z, &u, &v)
			if isQNr != 0 {
				isQNr = 1
			}
			z.BigInt(outputs[0])
			outputs[1].SetInt64(int64(isQNr))
			return nil
		})
}<|MERGE_RESOLUTION|>--- conflicted
+++ resolved
@@ -1,38 +1,33 @@
 package sw_bls12381
 
 import (
-<<<<<<< HEAD
 	"errors"
-=======
->>>>>>> 8921270f
 	"fmt"
 	"math/big"
 
 	"github.com/consensys/gnark-crypto/ecc"
 	bls12381 "github.com/consensys/gnark-crypto/ecc/bls12-381"
 	"github.com/consensys/gnark-crypto/ecc/bls12-381/fp"
-<<<<<<< HEAD
 	"github.com/consensys/gnark-crypto/ecc/bls12-381/hash_to_curve"
-=======
->>>>>>> 8921270f
 	"github.com/consensys/gnark/constraint/solver"
 	"github.com/consensys/gnark/std/math/emulated"
 )
 
+func init() {
+	solver.RegisterHint(GetHints()...)
+}
+
+// GetHints returns all hint functions used in the package.
 func GetHints() []solver.Hint {
 	return []solver.Hint{
-		sqrtRatioHint,
 		finalExpHint,
 		pairingCheckHint,
 		millerLoopAndCheckFinalExpHint,
 		decomposeScalarG1Subscalars,
 		decomposeScalarG1Signs,
 		g1SqrtRatioHint,
-	}
-}
-
-func init() {
-	solver.RegisterHint(GetHints()...)
+		sqrtRatioHint,
+	}
 }
 
 func sqrtRatioHint(_ *big.Int, inputs []*big.Int, outputs []*big.Int) error {
@@ -50,8 +45,8 @@
 		v0.SetBigInt(inputs[2])
 		v1.SetBigInt(inputs[3])
 
-		b := bls12381.G2SqrtRatio(&z0, &z1, &u0, &u1, &v0, &v1)
-		outputs[0].SetUint64(b)
+		// b := bls12381.G2SqrtRatio(&z0, &z1, &u0, &u1, &v0, &v1)
+		// outputs[0].SetUint64(b)
 		z0.BigInt(outputs[1])
 		z1.BigInt(outputs[2])
 		return nil
