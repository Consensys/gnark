--- conflicted
+++ resolved
@@ -127,15 +127,11 @@
 	case twistededwards.BLS12_377:
 		return ecc.BLS12_377.ScalarField(), nil
 	case twistededwards.BLS12_381, twistededwards.BLS12_381_BANDERSNATCH:
-<<<<<<< HEAD
-		return ecc.BLS12_381, nil
-	case twistededwards.BLS24_317:
-		return ecc.BLS24_317, nil
-=======
 		return ecc.BLS12_381.ScalarField(), nil
->>>>>>> 9bcd1c85
 	case twistededwards.BLS24_315:
 		return ecc.BLS24_315.ScalarField(), nil
+	case twistededwards.BLS24_317:
+		return ecc.BLS24_317.ScalarField(), nil
 	case twistededwards.BW6_761:
 		return ecc.BW6_761.ScalarField(), nil
 	case twistededwards.BW6_633:
