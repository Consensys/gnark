--- conflicted
+++ resolved
@@ -1,45 +1,23 @@
-package poseidon2_test
+package poseidon2
 
 import (
 	"fmt"
 	"testing"
 
 	"github.com/consensys/gnark-crypto/ecc"
-<<<<<<< HEAD
-	poseidonbls12377 "github.com/consensys/gnark-crypto/ecc/bls12-377/fr/poseidon2"
-	"github.com/consensys/gnark/frontend"
-	"github.com/consensys/gnark/std/hash/poseidon2"
-	gkr_poseidon2 "github.com/consensys/gnark/std/hash/poseidon2/gkr-poseidon2"
-=======
 	"github.com/consensys/gnark-crypto/ecc/bls12-377/fr"
 	gcPoseidon2 "github.com/consensys/gnark-crypto/ecc/bls12-377/fr/poseidon2"
 	"github.com/consensys/gnark/frontend"
 	"github.com/consensys/gnark/std/hash"
 	"github.com/consensys/gnark/std/permutation/poseidon2"
->>>>>>> c9dd1c3a
 	"github.com/consensys/gnark/test"
 )
 
-type poseidon2Circuit struct {
+type Poseidon2Circuit struct {
 	Input    []frontend.Variable
 	Expected []frontend.Variable `gnark:",public"` // Expected[i] = H(Input[:i+1])
 }
 
-<<<<<<< HEAD
-func (c *poseidon2Circuit) Define(api frontend.API) error {
-	hsh, err := poseidon2.New(api)
-	if err != nil {
-		return err
-	}
-	gkr, err := gkr_poseidon2.New(api)
-	if err != nil {
-		return err
-	}
-	hsh.Write(c.Input...)
-	api.AssertIsEqual(hsh.Sum(), c.Expected)
-	gkr.Write(c.Input...)
-	api.AssertIsEqual(gkr.Sum(), c.Expected)
-=======
 func (c *Poseidon2Circuit) Define(api frontend.API) error {
 	if len(c.Input) != len(c.Expected) {
 		return fmt.Errorf("length mismatch")
@@ -60,7 +38,6 @@
 		api.AssertIsEqual(c.Expected[i], hash.SumMerkleDamgardDynamicLength(api, compressor, 0, i+1, c.Input))
 	}
 
->>>>>>> c9dd1c3a
 	return nil
 }
 
@@ -70,12 +47,8 @@
 	var buf [fr.Bytes]byte
 	const nbInputs = 5
 	// prepare expected output
-<<<<<<< HEAD
-	h := poseidonbls12377.NewMerkleDamgardHasher()
-=======
 	h := gcPoseidon2.NewMerkleDamgardHasher()
 	expected := make([]frontend.Variable, nbInputs)
->>>>>>> c9dd1c3a
 	circInput := make([]frontend.Variable, nbInputs)
 	for i := range nbInputs {
 		buf[fr.Bytes-1] = byte(i)
@@ -84,64 +57,6 @@
 		circInput[i] = i
 		expected[i] = h.Sum(nil)
 	}
-<<<<<<< HEAD
-	res := h.Sum(nil)
-	assert.CheckCircuit(&poseidon2Circuit{Input: make([]frontend.Variable, nbInputs)}, test.WithValidAssignment(&poseidon2Circuit{Input: circInput, Expected: res}), test.WithCurves(ecc.BLS12_377)) // we have parametrized currently only for BLS12-377
-}
-
-func TestStateStorer(t *testing.T) {
-	assignment := testStateStorerCircuit{
-		Input: [][]frontend.Variable{
-			{0, 1, 2, 3, 4},
-		},
-	}
-
-	circuit := testStateStorerCircuit{
-		Input: make([][]frontend.Variable, len(assignment.Input)),
-	}
-	for i := range assignment.Input {
-		circuit.Input[i] = make([]frontend.Variable, len(assignment.Input[i]))
-	}
-
-	test.NewAssert(t).CheckCircuit(&circuit, test.WithValidAssignment(&assignment))
-}
-
-type testStateStorerCircuit struct {
-	Input [][]frontend.Variable
-}
-
-func (c *testStateStorerCircuit) Define(api frontend.API) error {
-	// hashes the whole input in one go
-	hshFull, err := poseidon2.New(api)
-	if err != nil {
-		return err
-	}
-
-	// hashes the input in two parts
-	hshPartial, err := poseidon2.New(api)
-	if err != nil {
-		return err
-	}
-
-	for _, input := range c.Input {
-		// compute desired output
-		hshFull.Reset()
-		hshFull.Write(input...)
-		digest := hshFull.Sum()
-
-		hshPartial.Reset()
-		hshPartial.Write(input[:len(input)/2]...)
-		state := hshPartial.State()
-		hshPartial.Reset()
-		api.AssertIsEqual(hshPartial.State()[0], 0)
-		if err = hshPartial.SetState(state); err != nil {
-			return err
-		}
-		hshPartial.Write(input[len(input)/2:]...)
-		api.AssertIsEqual(hshPartial.Sum(), digest)
-	}
-	return nil
-=======
 	assert.CheckCircuit(
 		&Poseidon2Circuit{
 			Input:    make([]frontend.Variable, nbInputs),
@@ -150,5 +65,4 @@
 			Input:    circInput,
 			Expected: expected,
 		}), test.WithCurves(ecc.BLS12_377)) // we have parametrized currently only for BLS12-377
->>>>>>> c9dd1c3a
 }