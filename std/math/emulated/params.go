--- conflicted
+++ resolved
@@ -15,13 +15,8 @@
 //   - [BN254Fp] and [BN254Fr]
 //   - [BLS12377Fp]
 //   - [BLS12381Fp] and [BLS12381Fr]
-<<<<<<< HEAD
-//
-// Any new parameters will be included in [emparams] package, not here.
-=======
 //   - [P256Fp] and [P256Fr]
 //   - [P384Fp] and [P384Fr]
->>>>>>> c1bddbf0
 type FieldParams interface {
 	NbLimbs() uint     // number of limbs to represent field element
 	BitsPerLimb() uint // number of bits per limb. Top limb may contain less than limbSize bits.
@@ -29,16 +24,6 @@
 	Modulus() *big.Int // returns modulus. Do not modify.
 }
 
-<<<<<<< HEAD
-type Goldilocks = emparams.Goldilocks
-type Secp256k1Fp = emparams.Secp256k1Fp
-type Secp256k1Fr = emparams.Secp256k1Fr
-type BN254Fp = emparams.BN254Fp
-type BN254Fr = emparams.BN254Fr
-type BLS12377Fp = emparams.BLS12377Fp
-type BLS12381Fp = emparams.BLS12381Fp
-type BLS12381Fr = emparams.BLS12381Fr
-=======
 type (
 	Goldilocks  = emparams.Goldilocks
 	Secp256k1Fp = emparams.Secp256k1Fp
@@ -52,5 +37,4 @@
 	P256Fr      = emparams.P256Fr
 	P384Fp      = emparams.P384Fp
 	P384Fr      = emparams.P384Fr
-)
->>>>>>> c1bddbf0
+)