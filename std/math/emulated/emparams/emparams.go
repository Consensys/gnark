--- conflicted
+++ resolved
@@ -282,7 +282,6 @@
 
 func (fr BLS24315Fr) Modulus() *big.Int { return ecc.BLS24_315.ScalarField() }
 
-<<<<<<< HEAD
 // STARKCurveFp provides type parametrization for field emulation:
 //   - limbs: 4
 //   - limb width: 64 bits
@@ -312,9 +311,6 @@
 func (fp STARKCurveFr) Modulus() *big.Int { return ecc.STARK_CURVE.ScalarField() }
 
 // Mod1e4096 provides type parametrization for emulated aritmetic:
-=======
-// Mod1e4096 provides type parametrization for emulated arithmetic:
->>>>>>> 3a0fa0f3
 //   - limbs: 64
 //   - limb width: 64 bits
 //
