package gkrapi

import (
	"fmt"
	"math/bits"

	"github.com/consensys/gnark-crypto/ecc"
	"github.com/consensys/gnark/constraint/solver"
	"github.com/consensys/gnark/constraint/solver/gkrgates"
	"github.com/consensys/gnark/frontend"
	gadget "github.com/consensys/gnark/internal/gkr"
	"github.com/consensys/gnark/internal/gkr/gkrinfo"
	"github.com/consensys/gnark/internal/gkr/gkrtypes"
	"github.com/consensys/gnark/internal/utils"
	fiatshamir "github.com/consensys/gnark/std/fiat-shamir"
	"github.com/consensys/gnark/std/gkrapi/gkr"
	"github.com/consensys/gnark/std/hash"
)

type circuitDataForSnark struct {
	circuit     gkrtypes.Circuit
	assignments gkrtypes.WireAssignment
}

type InitialChallengeGetter func() []frontend.Variable

// Circuit represents a GKR circuit.
type Circuit struct {
	toStore              gkrinfo.StoringInfo
	assignments          gkrtypes.WireAssignment
	getInitialChallenges InitialChallengeGetter // optional getter for the initial Fiat-Shamir challenge
	ins                  []gkr.Variable
	outs                 []gkr.Variable
	api                  frontend.API            // the parent API used for hints
	hints                *gadget.TestEngineHints // hints for the GKR circuit, used for testing purposes
}

// New creates a new GKR API
func New() *API {
	return &API{}
}

// NewInput creates a new input variable.
func (api *API) NewInput() gkr.Variable {
	return gkr.Variable(api.toStore.NewInputVariable())
}

type compileOption func(*Circuit)

// WithInitialChallenge provides a getter for the initial Fiat-Shamir challenge.
// If not provided, the initial challenge will be a commitment to all the input and output values of the circuit.
func WithInitialChallenge(getInitialChallenge InitialChallengeGetter) compileOption {
	return func(c *Circuit) {
		c.getInitialChallenges = getInitialChallenge
	}
}

// Compile finalizes the GKR circuit.
// From this point on, the circuit cannot be modified.
// But instances can be added to the circuit.
func (api *API) Compile(parentApi frontend.API, fiatshamirHashName string, options ...compileOption) *Circuit {
	// TODO define levels here
	res := Circuit{
		toStore:     api.toStore,
		assignments: make(gkrtypes.WireAssignment, len(api.toStore.Circuit)),
		api:         parentApi,
	}

	res.toStore.HashName = fiatshamirHashName

	var err error
	res.hints, err = gadget.NewTestEngineHints(&res.toStore)
	if err != nil {
		panic(fmt.Errorf("failed to call GKR hints: %w", err))
	}

	for _, opt := range options {
		opt(&res)
	}

	notOut := make([]bool, len(res.toStore.Circuit))
	for i := range res.toStore.Circuit {
		if res.toStore.Circuit[i].IsInput() {
			res.ins = append(res.ins, gkr.Variable(i))
		}
		for _, inWI := range res.toStore.Circuit[i].Inputs {
			notOut[inWI] = true
		}
	}

	for i := range res.toStore.Circuit {
		if !notOut[i] {
			res.outs = append(res.outs, gkr.Variable(i))
		}
	}

	res.toStore.GetAssignmentHintID = solver.GetHintID(res.hints.GetAssignment)
	res.toStore.ProveHintID = solver.GetHintID(res.hints.Prove)
	res.toStore.SolveHintID = solver.GetHintID(res.hints.Solve)

	parentApi.Compiler().Defer(res.verify)

	return &res
}

// AddInstance adds a new instance to the GKR circuit, returning the values of output variables for the instance.
func (c *Circuit) AddInstance(input map[gkr.Variable]frontend.Variable) (map[gkr.Variable]frontend.Variable, error) {
	if len(input) != len(c.ins) {
		for k := range input {
			if k >= gkr.Variable(len(c.ins)) {
				return nil, fmt.Errorf("variable %d is out of bounds (max %d)", k, len(c.ins)-1)
			}
			if !c.toStore.Circuit[k].IsInput() {
				return nil, fmt.Errorf("value provided for non-input variable %d", k)
			}
		}
	}
	hintIn := make([]frontend.Variable, 1+len(c.ins)) // first input denotes the instance number
	hintIn[0] = c.toStore.NbInstances
	for hintInI, wI := range c.ins {
		if inV, ok := input[wI]; !ok {
			return nil, fmt.Errorf("missing entry for input variable %d", wI)
		} else {
			hintIn[hintInI+1] = inV
			c.assignments[wI] = append(c.assignments[wI], inV)
		}
	}

	outsSerialized, err := c.api.Compiler().NewHint(c.hints.Solve, len(c.outs), hintIn...)
	if err != nil {
		return nil, fmt.Errorf("failed to call solve hint: %w", err)
	}
	c.toStore.NbInstances++
	res := make(map[gkr.Variable]frontend.Variable, len(c.outs))
	for i, v := range c.outs {
		res[v] = outsSerialized[i]
		c.assignments[v] = append(c.assignments[v], outsSerialized[i])
	}

	return res, nil
}

// verify encodes the verification circuitry for the GKR circuit
func (c *Circuit) verify(api frontend.API) error {
	if api != c.api {
		panic("api mismatch")
	}

	nbPaddedInstances := int(ecc.NextPowerOfTwo(uint64(c.toStore.NbInstances)))
	// pad instances to the next power of 2 by repeating the last instance
	if c.toStore.NbInstances < nbPaddedInstances && c.toStore.NbInstances > 0 {
		for _, wI := range c.ins {
			c.assignments[wI] = utils.ExtendRepeatLast(c.assignments[wI], nbPaddedInstances)
		}
		for _, wI := range c.outs {
			c.assignments[wI] = utils.ExtendRepeatLast(c.assignments[wI], nbPaddedInstances)
		}
	}

	if err := api.(gkrinfo.ConstraintSystem).SetGkrInfo(c.toStore); err != nil {
		return err
	}

	if len(c.outs) == 0 || len(c.assignments[0]) == 0 { // wire 0 is always an input wire
		return nil
	}

	var (
		err               error
		proofSerialized   []frontend.Variable
		proof             gadget.Proof
		initialChallenges []frontend.Variable
	)

	if c.getInitialChallenges != nil {
		initialChallenges = c.getInitialChallenges()
	} else {
		// default initial challenge is a commitment to all input and output values
		initialChallenges = make([]frontend.Variable, 0, (len(c.ins)+len(c.outs))*len(c.assignments[c.ins[0]]))
		for _, in := range c.ins {
			initialChallenges = append(initialChallenges, c.assignments[in]...)
		}
		for _, out := range c.outs {
			initialChallenges = append(initialChallenges, c.assignments[out]...)
		}

		if initialChallenges[0], err = api.(frontend.Committer).Commit(initialChallenges...); err != nil {
			return fmt.Errorf("failed to commit to in/out values: %w", err)
		}
		initialChallenges = initialChallenges[:1] // use the commitment as the only initial challenge
	}

	forSnark, err := newCircuitDataForSnark(utils.FieldToCurve(api.Compiler().Field()), c.toStore, c.assignments)
	if err != nil {
		return fmt.Errorf("failed to create circuit data for snark: %w", err)
	}

	hintIns := make([]frontend.Variable, len(initialChallenges)+1) // hack: adding one of the outputs of the solve hint to ensure "prove" is called after "solve"
	firstOutputAssignment := c.assignments[c.outs[0]]
	hintIns[0] = firstOutputAssignment[len(firstOutputAssignment)-1] // take the last output of the first output wire

	copy(hintIns[1:], initialChallenges)

	if proofSerialized, err = api.Compiler().NewHint(
		c.hints.Prove, gadget.ProofSize(forSnark.circuit, bits.TrailingZeros(uint(nbPaddedInstances))), hintIns...); err != nil {
		return err
	}
	c.toStore.ProveHintID = solver.GetHintID(c.hints.Prove)

	forSnarkSorted := utils.MapRange(0, len(c.toStore.Circuit), slicePtrAt(forSnark.circuit))

	if proof, err = gadget.DeserializeProof(forSnarkSorted, proofSerialized); err != nil {
		return err
	}

	var hsh hash.FieldHasher
	if hsh, err = hash.GetFieldHasher(c.toStore.HashName, api); err != nil {
		return err
	}

	err = gadget.Verify(api, forSnark.circuit, forSnark.assignments, proof, fiatshamir.WithHash(hsh, initialChallenges...), gadget.WithSortedCircuit(forSnarkSorted))
	if err != nil {
		return err
	}

	return nil
}

func slicePtrAt[T any](slice []T) func(int) *T {
	return func(i int) *T {
		return &slice[i]
	}
}

func newCircuitDataForSnark(curve ecc.ID, info gkrinfo.StoringInfo, assignment gkrtypes.WireAssignment) (circuitDataForSnark, error) {
	circuit, err := gkrtypes.CircuitInfoToCircuit(info.Circuit, gkrgates.Get)
	if err != nil {
		return circuitDataForSnark{}, fmt.Errorf("failed to convert GKR info to circuit: %w", err)
	}

	for i := range circuit {
		if !circuit[i].Gate.SupportsCurve(curve) {
			return circuitDataForSnark{}, fmt.Errorf("gate \"%s\" not usable over curve \"%s\"", info.Circuit[i].Gate, curve)
		}
	}

	return circuitDataForSnark{
		circuit:     circuit,
<<<<<<< HEAD
		assignments: assignment,
	}, nil
}

func init() {
	// TODO Move this to the hash package if the import cycle issue is fixed.
	hash.Register("MIMC", func(api frontend.API) (hash.FieldHasher, error) {
		h, err := mimc.NewMiMC(api)
		return &h, err
	})
}

// GetValue is a debugging utility returning the value of variable v at instance i.
// While v can be an input or output variable, GetValue is most useful for querying intermediate values in the circuit.
func (c *Circuit) GetValue(v gkr.Variable, i int) frontend.Variable {
	// last input to ensure the solver's work is done before GetAssignment is called
	res, err := c.api.Compiler().NewHint(c.hints.GetAssignment, 1, int(v), i, c.assignments[c.outs[0]][i])
	if err != nil {
		panic(err)
	}
	return res[0]
=======
		assignments: snarkAssignment,
	}
>>>>>>> bee10776
}<|MERGE_RESOLUTION|>--- conflicted
+++ resolved
@@ -246,17 +246,8 @@
 
 	return circuitDataForSnark{
 		circuit:     circuit,
-<<<<<<< HEAD
 		assignments: assignment,
 	}, nil
-}
-
-func init() {
-	// TODO Move this to the hash package if the import cycle issue is fixed.
-	hash.Register("MIMC", func(api frontend.API) (hash.FieldHasher, error) {
-		h, err := mimc.NewMiMC(api)
-		return &h, err
-	})
 }
 
 // GetValue is a debugging utility returning the value of variable v at instance i.
@@ -268,8 +259,4 @@
 		panic(err)
 	}
 	return res[0]
-=======
-		assignments: snarkAssignment,
-	}
->>>>>>> bee10776
 }