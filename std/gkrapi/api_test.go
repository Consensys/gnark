package gkrapi

import (
	"fmt"
	"hash"
	"math/big"
	"math/rand"
	"slices"
	"strconv"
	"strings"
	"testing"
	"time"

	"github.com/consensys/gnark"
	"github.com/consensys/gnark-crypto/ecc"
	gcHash "github.com/consensys/gnark-crypto/hash"
	"github.com/consensys/gnark/backend/groth16"
	"github.com/consensys/gnark/frontend"
	"github.com/consensys/gnark/frontend/cs/r1cs"
	"github.com/consensys/gnark/frontend/cs/scs"
	"github.com/consensys/gnark/std/gkrapi/gkr"
	stdHash "github.com/consensys/gnark/std/hash"
	"github.com/consensys/gnark/test"
	"github.com/stretchr/testify/assert"
	"github.com/stretchr/testify/require"
)

// compressThreshold → if linear expressions are larger than this, the frontend will introduce
// intermediate constraints. The lower this number is, the faster compile time should be (to a point)
// but resulting circuit will have more constraints (slower proving time).
const compressThreshold = 1000

type doubleNoDependencyCircuit struct {
	X        []frontend.Variable
	hashName string
}

func (c *doubleNoDependencyCircuit) Define(api frontend.API) error {
	gkrApi := New()
	x := gkrApi.NewInput()
	z := gkrApi.Add(x, x)

	gkrCircuit := gkrApi.Compile(api, c.hashName)

	instanceIn := make(map[gkr.Variable]frontend.Variable)
	for i := range c.X {
		instanceIn[x] = c.X[i]
		instanceOut, err := gkrCircuit.AddInstance(instanceIn)
		if err != nil {
			return fmt.Errorf("failed to add instance: %w", err)
		}
		api.AssertIsEqual(instanceOut[z], api.Mul(2, c.X[i]))
	}
	return nil
}

func TestDoubleNoDependencyCircuit(t *testing.T) {
	assert := test.NewAssert(t)

	xValuess := [][]frontend.Variable{
		{1, 1},
		{1, 2},
	}

	hashes := []string{"-1", "-20"}

	for i, xValues := range xValuess {
		for _, hashName := range hashes {
			assignment := doubleNoDependencyCircuit{X: xValues}
			circuit := doubleNoDependencyCircuit{X: make([]frontend.Variable, len(xValues)), hashName: hashName}
			assert.Run(func(assert *test.Assert) {
				assert.CheckCircuit(&circuit, test.WithValidAssignment(&assignment), test.WithCurves(ecc.BN254))
			}, fmt.Sprintf("xValue=%d/hash=%s", i, hashName))

		}
	}
}

type sqNoDependencyCircuit struct {
	X        []frontend.Variable
	hashName string
}

func (c *sqNoDependencyCircuit) Define(api frontend.API) error {
	gkrApi := New()
	x := gkrApi.NewInput()
	z := gkrApi.Mul(x, x)

	gkrCircuit := gkrApi.Compile(api, c.hashName)

	instanceIn := make(map[gkr.Variable]frontend.Variable)
	for i := range c.X {
		instanceIn[x] = c.X[i]
		instanceOut, err := gkrCircuit.AddInstance(instanceIn)
		if err != nil {
			return fmt.Errorf("failed to add instance: %w", err)
		}
		api.AssertIsEqual(instanceOut[z], api.Mul(c.X[i], c.X[i]))
	}
	return nil
}

func TestSqNoDependencyCircuit(t *testing.T) {
	assert := test.NewAssert(t)

	xValuess := [][]frontend.Variable{
		{1, 1},
		{1, 2},
	}

	hashes := []string{"-1", "-20"}

	for i, xValues := range xValuess {
		for _, hashName := range hashes {
			assignment := sqNoDependencyCircuit{X: xValues}
			circuit := sqNoDependencyCircuit{X: make([]frontend.Variable, len(xValues)), hashName: hashName}
			assert.Run(func(assert *test.Assert) {
				assert.CheckCircuit(&circuit, test.WithValidAssignment(&assignment), test.WithCurves(ecc.BN254))
			}, fmt.Sprintf("xValues=%d/hash=%s", i, hashName))
		}
	}
}

type mulNoDependencyCircuit struct {
	X, Y     []frontend.Variable
	hashName string
}

func (c *mulNoDependencyCircuit) Define(api frontend.API) error {
	gkrApi := New()
	x := gkrApi.NewInput()
	y := gkrApi.NewInput()
	z := gkrApi.Mul(x, y)

	gkrCircuit := gkrApi.Compile(api, c.hashName)

	instanceIn := make(map[gkr.Variable]frontend.Variable)
	for i := range c.X {
		instanceIn[x] = c.X[i]
		instanceIn[y] = c.Y[i]
		instanceOut, err := gkrCircuit.AddInstance(instanceIn)
		if err != nil {
			return fmt.Errorf("failed to add instance: %w", err)
		}
		api.AssertIsEqual(instanceOut[z], api.Mul(c.Y[i], c.X[i]))
	}
	return nil
}

func TestMulNoDependency(t *testing.T) {
	assert := test.NewAssert(t)
	xValuess := [][]frontend.Variable{
		{1, 2},
	}
	yValuess := [][]frontend.Variable{
		{0, 3},
	}

	hashes := []string{"-1", "-20"}

	for i := range xValuess {
		for _, hashName := range hashes {

			assignment := mulNoDependencyCircuit{
				X: xValuess[i],
				Y: yValuess[i],
			}
			circuit := mulNoDependencyCircuit{
				X:        make([]frontend.Variable, len(xValuess[i])),
				Y:        make([]frontend.Variable, len(yValuess[i])),
				hashName: hashName,
			}
			assert.Run(func(assert *test.Assert) {
				assert.CheckCircuit(&circuit, test.WithValidAssignment(&assignment), test.WithCurves(ecc.BN254))
			}, fmt.Sprintf("xValues=%d/hash=%s", i, hashName))
		}
	}
}

type mulWithDependencyCircuit struct {
	XFirst   frontend.Variable
	Y        []frontend.Variable
	hashName string
}

func (c *mulWithDependencyCircuit) Define(api frontend.API) error {
	gkrApi := New()

	x := gkrApi.NewInput() // x is the state variable
	y := gkrApi.NewInput()
	z := gkrApi.Mul(x, y)

	gkrCircuit := gkrApi.Compile(api, c.hashName)

	state := c.XFirst
	instanceIn := make(map[gkr.Variable]frontend.Variable)

	for i := range c.Y {
		instanceIn[x] = state
		instanceIn[y] = c.Y[i]

		instanceOut, err := gkrCircuit.AddInstance(instanceIn)
		if err != nil {
			return fmt.Errorf("failed to add instance: %w", err)
		}

		api.AssertIsEqual(instanceOut[z], api.Mul(state, c.Y[i]))
		state = instanceOut[z] // update state for the next iteration
	}
	return nil
}

func TestSolveMulWithDependency(t *testing.T) {
	assert := test.NewAssert(t)
	assignment := mulWithDependencyCircuit{
		XFirst: 1,
		Y:      []frontend.Variable{3, 2},
	}
	circuit := mulWithDependencyCircuit{Y: make([]frontend.Variable, len(assignment.Y)), hashName: "-20"}
	assert.CheckCircuit(&circuit, test.WithValidAssignment(&assignment), test.WithCurves(ecc.BN254))
}

func TestApiMul(t *testing.T) {
	api := New()
	x := api.NewInput()
	y := api.NewInput()
	z := api.Mul(x, y)
	assertSliceEqual(t, api.toStore.Circuit[z].Inputs, []int{int(x), int(y)}) // TODO: Find out why assert.Equal gives false positives ( []*Wire{x,x} as second argument passes when it shouldn't )
}

func BenchmarkMiMCMerkleTree(b *testing.B) {
	circuit := benchMiMCMerkleTreeCircuit{
		depth: 14,
	}
	circuit.X = make([]frontend.Variable, 1<<circuit.depth)

	assignment := benchMiMCMerkleTreeCircuit{
		X: make([]frontend.Variable, len(circuit.X)),
	}

	for i := range assignment.X {
		assignment.X[i] = i
	}

	benchProof(b, &circuit, &assignment)
}

func benchCompile(b *testing.B, circuit frontend.Circuit) {
	b.ResetTimer()
	for i := 0; i < b.N; i++ {
		_, err := frontend.Compile(ecc.BN254.ScalarField(), r1cs.NewBuilder, circuit, frontend.WithCompressThreshold(compressThreshold))
		require.NoError(b, err)
	}
}

func benchProof(b *testing.B, circuit, assignment frontend.Circuit) {
	fmt.Println("compiling...")
	start := time.Now().UnixMicro()
	cs, err := frontend.Compile(ecc.BN254.ScalarField(), r1cs.NewBuilder, circuit, frontend.WithCompressThreshold(compressThreshold))
	require.NoError(b, err)
	fmt.Println("compiled in", time.Now().UnixMicro()-start, "μs")
	fullWitness, err := frontend.NewWitness(assignment, ecc.BN254.ScalarField())
	require.NoError(b, err)
	fmt.Println("setting up...")
	pk, _, err := groth16.Setup(cs)
	require.NoError(b, err)

	fmt.Println("solving and proving...")
	b.ResetTimer()

	for i := 0; i < b.N; i++ {
		id := rand.Uint32() % 256 //#nosec G404 -- This is a false positive
		start = time.Now().UnixMicro()
		fmt.Println("groth16 proving", id)
		_, err = groth16.Prove(cs, pk, fullWitness)
		require.NoError(b, err)
		fmt.Println("groth16 proved", id, "in", time.Now().UnixMicro()-start, "μs")

		fmt.Println("mimc total calls: fr=", mimcFrTotalCalls, ", snark=", mimcSnarkTotalCalls)
	}
}

type benchMiMCMerkleTreeCircuit struct {
	depth int
	X     []frontend.Variable
}

// hard-coded bn254
func (c *benchMiMCMerkleTreeCircuit) Define(api frontend.API) error {

	// define the circuit
	gkrApi := New()
	x := gkrApi.NewInput()
	y := gkrApi.NewInput()
	z := gkrApi.Gate(mimcGate, x, y)

	gkrCircuit := gkrApi.Compile(api, "-20")

	// prepare input
	curLayer := make([]frontend.Variable, 1<<c.depth)
	if len(curLayer) < len(c.X) {
		return fmt.Errorf("%d values not fitting in tree of depth %d", len(c.X), c.depth)
	}

	copy(curLayer, c.X)
	for i := len(c.X); i < len(curLayer); i++ {
		curLayer[i] = 0 // fill the rest with zeros
	}

	// create instances
	instanceIn := make(map[gkr.Variable]frontend.Variable)

	// first, dummy hash the leaves
	for i := range curLayer {
		instanceIn[x] = curLayer[i]
		instanceIn[y] = i

		instanceOut, err := gkrCircuit.AddInstance(instanceIn)
		if err != nil {
			return fmt.Errorf("failed to add instance: %w", err)
		}
		curLayer[i] = instanceOut
	}

	// fill the tree layer by layer
	for len(curLayer) > 1 {
		nextLayer := curLayer[:len(curLayer)/2]

		for i := range nextLayer {
			instanceIn[x] = curLayer[2*i]
			instanceIn[y] = curLayer[2*i+1]

			instanceOut, err := gkrCircuit.AddInstance(instanceIn)
			if err != nil {
				return fmt.Errorf("failed to add instance: %w", err)
			}
			nextLayer[i] = instanceOut[z] // store the result of the hash
		}

		curLayer = nextLayer
	}
	return nil
}

func init() {
<<<<<<< HEAD
	stdHash.Register("MIMC", func(api frontend.API) (stdHash.FieldHasher, error) {
		m, err := mimc.NewMiMC(api)
		return &m, err
	})
}

func mimcGate(api gkr.GateAPI, input ...frontend.Variable) frontend.Variable {
	mimcSnarkTotalCalls++
=======
	registerMiMCGate()
}

func registerMiMCGate() {
	// register mimc gate
	panicIfError(gkrgates.Register(func(api gkr.GateAPI, input ...frontend.Variable) frontend.Variable {
		mimcSnarkTotalCalls++
>>>>>>> bee10776

	if len(input) != 2 {
		panic("mimc has fan-in 2")
	}
	sum := api.Add(input[0], input[1] /*, m.Ark*/)

	sumCubed := api.Mul(sum, sum, sum) // sum³
	return api.Mul(sumCubed, sumCubed, sum)
}

type constPseudoHash int

func (c constPseudoHash) Sum() frontend.Variable {
	return int(c)
}

func (c constPseudoHash) Write(...frontend.Variable) {}

func (c constPseudoHash) Reset() {}

var mimcFrTotalCalls = 0

type mimcNoGkrCircuit struct {
	X         []frontend.Variable
	Y         []frontend.Variable
	mimcDepth int
}

func (c *mimcNoGkrCircuit) Define(api frontend.API) error {
	Z := make([]frontend.Variable, len(c.X))
	zSum := frontend.Variable(0)
	for i := range Z {
		Z[i] = c.Y[i]
		for j := 0; j < c.mimcDepth; j++ {
			Z[i] = MiMCCipherGate{Ark: 0}.Evaluate(api, c.X[i], Z[i])
		}
		zSum = api.Add(zSum, Z[i])
	}
	api.AssertIsDifferent(zSum, 0)
	return nil
}

func BenchmarkMiMCMerkleTreeNoGkrNoDep(b *testing.B) {
	nbInstances := 1 << 18
	X := make([]frontend.Variable, nbInstances)
	Y := make([]frontend.Variable, nbInstances)
	for i := range X {
		X[i] = i
		Y[i] = -2*i + 1
	}
	assignment := mimcNoGkrCircuit{
		X: X,
		Y: Y,
	}
	circuit := mimcNoGkrCircuit{
		X: make([]frontend.Variable, nbInstances),
		Y: make([]frontend.Variable, nbInstances),
	}

	benchProof(b, &circuit, &assignment)
}

type mimcNoDepCircuit struct {
	X         []frontend.Variable
	Y         []frontend.Variable
	mimcDepth int
	hashName  string
}

func (c *mimcNoDepCircuit) Define(api frontend.API) error {
	// define the circuit
	gkrApi := New()
	x := gkrApi.NewInput()
	y := gkrApi.NewInput()
	gkrApi.Gate(mimcGate, x, y)

	gkrCircuit := gkrApi.Compile(api, c.hashName)

	instanceIn := make(map[gkr.Variable]frontend.Variable)
	for i := range c.X {
		instanceIn[x] = c.X[i]
		instanceIn[y] = c.Y[i]

		_, err := gkrCircuit.AddInstance(instanceIn)
		if err != nil {
			return fmt.Errorf("failed to add instance: %w", err)
		}
	}
	return nil
}

func mimcNoDepCircuits(mimcDepth, nbInstances int, hashName string) (circuit, assignment frontend.Circuit) {
	X := make([]frontend.Variable, nbInstances)
	Y := make([]frontend.Variable, nbInstances)
	for i := range X {
		X[i] = i
		Y[i] = -2*i + 1
	}
	assignment = &mimcNoDepCircuit{
		X: X,
		Y: Y,
	}
	circuit = &mimcNoDepCircuit{
		X:         make([]frontend.Variable, nbInstances),
		Y:         make([]frontend.Variable, nbInstances),
		mimcDepth: mimcDepth,
		hashName:  hashName,
	}
	return
}

func BenchmarkMiMCNoDepSolve(b *testing.B) {
	//defer profile.Start().Stop()
	circuit, assignment := mimcNoDepCircuits(1, 1<<9, "-20")
	benchProof(b, circuit, assignment)
}

func BenchmarkMiMCFullDepthNoDepSolve(b *testing.B) {
	circuit, assignment := mimcNoDepCircuits(91, 1<<19, "-20")
	benchProof(b, circuit, assignment)
}

func BenchmarkMiMCFullDepthNoDepCompile(b *testing.B) {
	circuit, _ := mimcNoDepCircuits(91, 1<<17, "-20")
	benchCompile(b, circuit)
}

func BenchmarkMiMCNoGkrFullDepthSolve(b *testing.B) {
	circuit, assignment := mimcNoGkrCircuits(91, 1<<19)
	benchProof(b, circuit, assignment)
}

func TestMiMCNoDepSolve(t *testing.T) {
	assert := test.NewAssert(t)

	for _, depth := range []int{1, 2, 100} {
		for _, nbInstances := range []int{1 << 1, 1 << 2, 1 << 5} {
			circuit, assignment := mimcNoDepCircuits(depth, nbInstances, "-20")
			assert.Run(func(assert *test.Assert) {
				assert.CheckCircuit(circuit, test.WithValidAssignment(assignment), test.WithCurves(ecc.BN254))
			}, fmt.Sprintf("depth=%d, nbInstances=%d", depth, nbInstances))
		}
	}
}

func TestMiMCShallowNoDepSolveWithMiMCHash(t *testing.T) {
	assert := test.NewAssert(t)
	circuit, assignment := mimcNoDepCircuits(5, 1<<3, "MIMC")
	assert.CheckCircuit(circuit, test.WithValidAssignment(assignment), test.WithCurves(ecc.BN254))
}

func mimcNoGkrCircuits(mimcDepth, nbInstances int) (circuit, assignment frontend.Circuit) {
	X := make([]frontend.Variable, nbInstances)
	Y := make([]frontend.Variable, nbInstances)
	for i := range X {
		X[i] = i
		Y[i] = -2*i + 1
	}
	assignment = &mimcNoGkrCircuit{
		X: X,
		Y: Y,
	}
	circuit = &mimcNoGkrCircuit{
		X:         make([]frontend.Variable, nbInstances),
		Y:         make([]frontend.Variable, nbInstances),
		mimcDepth: mimcDepth,
	}
	return
}

func assertSliceEqual[T comparable](t *testing.T, expected, seen []T) {
	assert.Equal(t, len(expected), len(seen))
	for i := range seen {
		assert.True(t, expected[i] == seen[i], "@%d: %v != %v", i, expected[i], seen[i]) // assert.Equal is not strict enough when comparing pointers, i.e. it compares what they refer to
	}
}

var mimcSnarkTotalCalls = 0

type MiMCCipherGate struct {
	Ark frontend.Variable
}

func (m MiMCCipherGate) Evaluate(api frontend.API, input ...frontend.Variable) frontend.Variable {
	mimcSnarkTotalCalls++

	if len(input) != 2 {
		panic("mimc has fan-in 2")
	}
	sum := api.Add(input[0], input[1], m.Ark)

	sumCubed := api.Mul(sum, sum, sum) // sum³
	return api.Mul(sumCubed, sumCubed, sum)
}

func (m MiMCCipherGate) Degree() int {
	return 7
}

type constBytesPseudoHash []byte

func (c constBytesPseudoHash) Write(p []byte) (n int, err error) {
	return len(p), nil
}

func (c constBytesPseudoHash) Sum([]byte) []byte {
	return slices.Clone(c)
}

func (c constBytesPseudoHash) Reset() {
}

func (c constBytesPseudoHash) Size() int {
	return len(c)
}

func (c constBytesPseudoHash) BlockSize() int {
	return len(c)
}

func newConstBytesPseudoHash(c int64, mod *big.Int) constBytesPseudoHash {
	i := big.NewInt(c)
	i.Mod(i, mod)
	b := make([]byte, len(mod.Bytes()))
	i.FillBytes(b)
	return b
}

func init() {
	// register custom (constant) "hash" functions
	for _, v := range []int64{-1, -20} {
		name := strconv.Itoa(int(v))
		stdHash.RegisterCustomHash(name, func(api frontend.API) (stdHash.FieldHasher, error) {
			return constPseudoHash(v), nil
		})
		for _, curve := range gnark.Curves() {
			h := newConstBytesPseudoHash(v, curve.ScalarField())
			gcHash.RegisterCustomHash(name+"_"+strings.ToUpper(curve.String()), func() hash.Hash {
				return h
			})
		}
	}
}

// pow3Circuit computes x⁴ and also checks the correctness of intermediate value x².
// This is to demonstrate the use of [Circuit.GetValue] and should not be done
// in production code, as it negates the performance benefits of using GKR in the first place.
type pow4Circuit struct {
	X []frontend.Variable
}

func (c *pow4Circuit) Define(api frontend.API) error {
	gkrApi := New()
	x := gkrApi.NewInput()
	x2 := gkrApi.Mul(x, x)   // x²
	x4 := gkrApi.Mul(x2, x2) // x⁴

	gkrCircuit := gkrApi.Compile(api, "MIMC")

	for i := range c.X {
		instanceIn := make(map[gkr.Variable]frontend.Variable)
		instanceIn[x] = c.X[i]

		instanceOut, err := gkrCircuit.AddInstance(instanceIn)
		if err != nil {
			return fmt.Errorf("failed to add instance: %w", err)
		}

		api.AssertIsEqual(gkrCircuit.GetValue(x, i), c.X[i]) // x

		v := api.Mul(c.X[i], c.X[i])                     // x²
		api.AssertIsEqual(gkrCircuit.GetValue(x2, i), v) // x²

		v = api.Mul(v, v)                                // x⁴
		api.AssertIsEqual(gkrCircuit.GetValue(x4, i), v) // x⁴
		api.AssertIsEqual(instanceOut[x4], v)            // x⁴
	}

	return nil
}

func TestPow4Circuit_GetValue(t *testing.T) {
	assignment := pow4Circuit{
		X: []frontend.Variable{1, 2, 3, 4, 5},
	}

	circuit := pow4Circuit{
		X: make([]frontend.Variable, len(assignment.X)),
	}

	test.NewAssert(t).CheckCircuit(&circuit, test.WithValidAssignment(&assignment))
}

func TestWitnessExtend(t *testing.T) {
	circuit := doubleNoDependencyCircuit{X: make([]frontend.Variable, 3), hashName: "-1"}
	assignment := doubleNoDependencyCircuit{X: []frontend.Variable{0, 0, 1}}

	cs, err := frontend.Compile(ecc.BN254.ScalarField(), scs.NewBuilder, &circuit)
	require.NoError(t, err)

	witness, err := frontend.NewWitness(&assignment, ecc.BN254.ScalarField())
	require.NoError(t, err)

	_, err = cs.Solve(witness)
	require.NoError(t, err)

	//test.NewAssert(t).CheckCircuit(&circuit, test.WithValidAssignment(&assignment))
}<|MERGE_RESOLUTION|>--- conflicted
+++ resolved
@@ -342,25 +342,8 @@
 	return nil
 }
 
-func init() {
-<<<<<<< HEAD
-	stdHash.Register("MIMC", func(api frontend.API) (stdHash.FieldHasher, error) {
-		m, err := mimc.NewMiMC(api)
-		return &m, err
-	})
-}
-
 func mimcGate(api gkr.GateAPI, input ...frontend.Variable) frontend.Variable {
 	mimcSnarkTotalCalls++
-=======
-	registerMiMCGate()
-}
-
-func registerMiMCGate() {
-	// register mimc gate
-	panicIfError(gkrgates.Register(func(api gkr.GateAPI, input ...frontend.Variable) frontend.Variable {
-		mimcSnarkTotalCalls++
->>>>>>> bee10776
 
 	if len(input) != 2 {
 		panic("mimc has fan-in 2")
