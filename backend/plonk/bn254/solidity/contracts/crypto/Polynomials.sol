--- conflicted
+++ resolved
@@ -29,14 +29,9 @@
         return res;
     }
 
-<<<<<<< HEAD
-    // computes L_i(z) = w^i/n (z^n-1)/(z-w^i)
-    function compute_ith_lagrange_at_z(uint256 i, uint256 z, uint256 w, uint256 n) internal view returns (uint256) {
-=======
     // computes L_i(z) = w^j/n (z^n-1)/(z-w^j)
     function compute_ith_lagrange_at_z(uint256 i, uint256 z, uint256 w, uint256 n) 
     internal view returns (uint256) {
->>>>>>> b32f91af
 
         require(i<n);
         require(z<Fr.r_mod);
@@ -139,33 +134,6 @@
     }
 
     // computes L_0(z) = 1/n (z^n-1)/(z-1) and then recursively L_{i+1}(z) = L_i(z) * w * (z-w^i) / (z-w^{i+1}) for 0 <= i < k
-<<<<<<< HEAD
-    function batch_compute_lagranges_at_z(uint256 k, uint256 z, uint256 w, uint256 n) internal view returns (uint256[] memory) {
-
-        uint256[] memory den = new uint256[](k);
-        uint256 wPowI = 1;
-        for (uint i = 0; i < k; i++) {
-            den[i] = Fr.sub(z, wPowI);
-            if (i + 1 != k) {
-                wPowI = Fr.mul(wPowI, w);
-            }
-        }
-
-        den[0] = Fr.mul(den[0], n);
-        uint256[] memory res = Fr.batch_inverse(den);
-
-        wPowI = Fr.pow(z, n);
-        wPowI = Fr.sub(wPowI, 1);   //abusing the name wPowI
-
-        res[0] = Fr.mul(wPowI, res[0]);
-        den[0] = Fr.sub(z, 1);  // abusing the name den[0]
-
-        for (uint i = 1; i < k; i++) {
-            res[i] = Fr.mul(res[i], den[i-1]);  //              (z-w^i) / (z-w^{i+1})
-            res[i] = Fr.mul(res[i], w);         //          w * (z-w^i) / (z-w^{i+1})
-            res[i] = Fr.mul(res[i], res[i-1]);  // L_i(z) * w * (z-w^i) / (z-w^{i+1})
-        }
-=======
     function batch_compute_lagranges_at_z(uint256 k, uint256 z, uint256 w, uint256 n) 
     internal view returns (uint256[] memory) {
 
@@ -220,7 +188,6 @@
             res := sub(res, mul(k, 0x20))
         }
         require(success, "batch_compute_lagranges_at_z failed!");
->>>>>>> b32f91af
 
         return res;
     }
