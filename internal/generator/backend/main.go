--- conflicted
+++ resolved
@@ -52,9 +52,6 @@
 		Curve:    "BW6-633",
 		CurveID:  "BW6_633",
 	}
-<<<<<<< HEAD
-	datas := []templateData{bls12_377, bls12_381, bn254, bw6_761, bls24_315, bls24_317, bw6_633}
-=======
 	tiny_field := templateData{
 		RootPath:  "../../../internal/tinyfield/",
 		Curve:     "tinyfield",
@@ -68,10 +65,10 @@
 		bn254,
 		bw6_761,
 		bls24_315,
+		bls24_317,
 		bw6_633,
 		tiny_field,
 	}
->>>>>>> 9bcd1c85
 
 	const importCurve = "../imports.go.tmpl"
 
@@ -182,15 +179,8 @@
 }
 
 type templateData struct {
-<<<<<<< HEAD
-	RootPath string
-	Curve    string
-	Package  string
-	CurveID  string
-=======
 	RootPath  string
-	Curve     string // BLS381, BLS377, BN254, BW761
+	Curve     string
 	CurveID   string
 	noBackend bool
->>>>>>> 9bcd1c85
 }