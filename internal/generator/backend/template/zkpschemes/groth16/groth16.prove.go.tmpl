import (
	"fmt"
	{{- template "import_fr" . }}
	{{- template "import_curve" . }}
	{{- template "import_backend_cs" . }}
	{{- template "import_fft" . }}
	"runtime"
	"math/big"
	"time"
	"github.com/consensys/gnark-crypto/ecc"
	"github.com/consensys/gnark/internal/utils"
	"github.com/consensys/gnark/backend"
	"github.com/consensys/gnark/constraint/solver"
	"github.com/consensys/gnark/backend/witness"
	"github.com/consensys/gnark/logger"
)


// Proof represents a Groth16 proof that was encoded with a ProvingKey and can be verified
// with a valid statement and a VerifyingKey
// Notation follows Figure 4. in DIZK paper https://eprint.iacr.org/2018/691.pdf
type Proof struct {
	Ar, Krs                   curve.G1Affine
	Bs                        curve.G2Affine
	Commitment, CommitmentPok curve.G1Affine
}

// isValid ensures proof elements are in the correct subgroup
func (proof *Proof) isValid() bool {
	return proof.Ar.IsInSubGroup() && proof.Krs.IsInSubGroup() && proof.Bs.IsInSubGroup()
}

// CurveID returns the curveID
func (proof *Proof) CurveID() ecc.ID {
	return curve.ID
}

// Prove generates the proof of knowledge of a r1cs with full witness (secret + public part).
func Prove(r1cs *cs.R1CS, pk *ProvingKey, fullWitness witness.Witness, opts ...backend.ProverOption) (*Proof, error) {
	opt, err := backend.NewProverConfig(opts...)
	if err != nil {
		return nil, err
	}

	log := logger.Logger().With().Str("curve", r1cs.CurveID().String()).Int("nbConstraints", len(r1cs.Constraints)).Str("backend", "groth16").Logger()

	proof := &Proof{}

	solverOpts := opt.SolverOpts[:len(opt.SolverOpts):len(opt.SolverOpts)]

	if r1cs.CommitmentInfo.Is() {
		solverOpts = append(solverOpts, solver.OverrideHint(r1cs.CommitmentInfo.HintID,func(_ *big.Int, in []*big.Int, out []*big.Int) error {
			// Perf-TODO: Converting these values to big.Int and back may be a performance bottleneck.
			// If that is the case, figure out a way to feed the solution vector into this function
			if len(in) != r1cs.CommitmentInfo.NbCommitted() { // TODO: Remove
				return fmt.Errorf("unexpected number of committed variables")
			}
			values := make([]fr.Element, r1cs.CommitmentInfo.NbPrivateCommitted)
			nbPublicCommitted := len(in) - len(values)
			inPrivate := in[nbPublicCommitted:]
			for i, inI := range inPrivate {
				values[i].SetBigInt(inI)
			}

			var err error
			proof.Commitment, proof.CommitmentPok, err = pk.CommitmentKey.Commit(values)
			if err != nil {
				return err
			}

			var res fr.Element
			res, err = solveCommitmentWire(&r1cs.CommitmentInfo, &proof.Commitment, in[:r1cs.CommitmentInfo.NbPublicCommitted()])
			res.BigInt(out[0])
			return err
		} ))
	}

<<<<<<< HEAD
	_solution, err := r1cs.Solve(fullWitness, solverOpts...)
	if err != nil {
		return nil, err
=======
	var wireValues []fr.Element
	var err error
	if wireValues, err = r1cs.Solve(witness, a, b, c, opt); err != nil {
		if !opt.Force {
			return nil, err
		} else {
			// we need to fill wireValues with random values else multi exps don't do much
			var r fr.Element
			_, _ = r.SetRandom()
			for i := r1cs.GetNbPublicVariables() + r1cs.GetNbSecretVariables(); i < len(wireValues); i++ {
				wireValues[i] = r
				r.Double(&r)
			}
		}
>>>>>>> b11c2f0b
	}

	solution := _solution.(*cs.R1CSSolution)
	wireValues := []fr.Element(solution.W)

	start := time.Now()

	// H (witness reduction / FFT part)
	var h []fr.Element
	chHDone := make(chan struct{}, 1)
	go func() {
		h = computeH(solution.A, solution.B, solution.C, &pk.Domain)
		solution.A = nil
		solution.B = nil
		solution.C = nil
		chHDone <- struct{}{}
	}()

	// we need to copy and filter the wireValues for each multi exp
	// as pk.G1.A, pk.G1.B and pk.G2.B may have (a significant) number of point at infinity
	var wireValuesA, wireValuesB []fr.Element
	chWireValuesA, chWireValuesB := make(chan struct{}, 1), make(chan struct{}, 1)

	go func() {
		wireValuesA = make([]fr.Element, len(wireValues)-int(pk.NbInfinityA))
		for i, j := 0, 0; j < len(wireValuesA); i++ {
			if pk.InfinityA[i] {
				continue
			}
			wireValuesA[j] = wireValues[i]
			j++
		}
		close(chWireValuesA)
	}()
	go func() {
		wireValuesB = make([]fr.Element, len(wireValues)-int(pk.NbInfinityB))
		for i, j := 0, 0; j < len(wireValuesB); i++ {
			if pk.InfinityB[i] {
				continue
			}
			wireValuesB[j] = wireValues[i]
			j++
		}
		close(chWireValuesB)
	}()

	// sample random r and s
	var r, s big.Int
	var _r, _s, _kr fr.Element
	if _, err := _r.SetRandom(); err != nil {
		return nil, err
	}
	if _, err := _s.SetRandom(); err != nil {
		return nil, err
	}
	_kr.Mul(&_r, &_s).Neg(&_kr)

	_r.BigInt(&r)
	_s.BigInt(&s)

	// computes r[δ], s[δ], kr[δ]
	deltas := curve.BatchScalarMultiplicationG1(&pk.G1.Delta, []fr.Element{_r, _s, _kr})

	var bs1, ar curve.G1Jac

	n := runtime.NumCPU()

	chBs1Done := make(chan error, 1)
	computeBS1 := func() {
		<-chWireValuesB
		if _, err := bs1.MultiExp(pk.G1.B, wireValuesB, ecc.MultiExpConfig{NbTasks: n / 2}); err != nil {
			chBs1Done <- err
			close(chBs1Done)
			return
		}
		bs1.AddMixed(&pk.G1.Beta)
		bs1.AddMixed(&deltas[1])
		chBs1Done <- nil
	}

	chArDone := make(chan error, 1)
	computeAR1 := func() {
		<-chWireValuesA
		if _, err := ar.MultiExp(pk.G1.A, wireValuesA, ecc.MultiExpConfig{NbTasks: n / 2}); err != nil {
			chArDone <- err
			close(chArDone)
			return
		}
		ar.AddMixed(&pk.G1.Alpha)
		ar.AddMixed(&deltas[0])
		proof.Ar.FromJacobian(&ar)
		chArDone <- nil
	}

	chKrsDone := make(chan error, 1)
	computeKRS := func() {
		// we could NOT split the Krs multiExp in 2, and just append pk.G1.K and pk.G1.Z
		// however, having similar lengths for our tasks helps with parallelism

		var krs, krs2, p1 curve.G1Jac
		chKrs2Done := make(chan error, 1)
		sizeH := int(pk.Domain.Cardinality - 1) // comes from the fact the deg(H)=(n-1)+(n-1)-n=n-2
		go func() {
<<<<<<< HEAD
			_, err := krs2.MultiExp(pk.G1.Z[:pk.Domain.Cardinality-1], h[:pk.Domain.Cardinality-1], ecc.MultiExpConfig{NbTasks: n / 2})
=======
			_, err := krs2.MultiExp(pk.G1.Z, h[:sizeH], ecc.MultiExpConfig{NbTasks: n / 2})
>>>>>>> b11c2f0b
			chKrs2Done <- err
		}()

		// filter the wire values if needed;
		_wireValues := filter(wireValues, r1cs.CommitmentInfo.PrivateToPublic())

		if _, err := krs.MultiExp(pk.G1.K, _wireValues[r1cs.GetNbPublicVariables():], ecc.MultiExpConfig{NbTasks: n / 2}); err != nil {
			chKrsDone <- err
			return
		}
		krs.AddMixed(&deltas[2])
		n := 3
		for n != 0 {
			select {
			case err := <-chKrs2Done:
				if err != nil {
					chKrsDone <- err
					return
				}
				krs.AddAssign(&krs2)
			case err := <-chArDone:
				if err != nil {
					chKrsDone <- err
					return
				}
				p1.ScalarMultiplication(&ar, &s)
				krs.AddAssign(&p1)
			case err := <-chBs1Done:
				if err != nil {
					chKrsDone <- err
					return
				}
				p1.ScalarMultiplication(&bs1, &r)
				krs.AddAssign(&p1)
			}
			n--
		}

		proof.Krs.FromJacobian(&krs)
		chKrsDone <- nil
	}

	computeBS2 := func() error {
		// Bs2 (1 multi exp G2 - size = len(wires))
		var Bs, deltaS curve.G2Jac

		nbTasks := n
		if nbTasks <= 16 {
			// if we don't have a lot of CPUs, this may artificially split the MSM
			nbTasks *= 2
		}
		<-chWireValuesB
		if _, err := Bs.MultiExp(pk.G2.B, wireValuesB, ecc.MultiExpConfig{NbTasks: nbTasks}); err != nil {
			return err
		}

		deltaS.FromAffine(&pk.G2.Delta)
		deltaS.ScalarMultiplication(&deltaS, &s)
		Bs.AddAssign(&deltaS)
		Bs.AddMixed(&pk.G2.Beta)

		proof.Bs.FromJacobian(&Bs)
		return nil
	}

	// wait for FFT to end, as it uses all our CPUs
	<-chHDone

	// schedule our proof part computations
	go computeKRS()
	go computeAR1()
	go computeBS1()
	if err := computeBS2(); err != nil {
		return nil, err
	}

	// wait for all parts of the proof to be computed.
	if err := <-chKrsDone; err != nil {
		return nil, err
	}

	log.Debug().Dur("took", time.Since(start)).Msg("prover done")

	return proof, nil
}

// if len(toRemove) == 0, returns slice
// else, returns a new slice without the indexes in toRemove
// this assumes toRemove indexes are sorted and len(slice) > len(toRemove)
func filter(slice []fr.Element, toRemove []int) (r []fr.Element) {

	if len(toRemove) == 0 {
		return slice
	}
	r = make([]fr.Element, 0, len(slice)-len(toRemove))

	j := 0
	// note: we can optimize that for the likely case where len(slice) >>> len(toRemove)
	for i:=0; i < len(slice);i++ {
		if j < len(toRemove) && i == toRemove[j] {
			j++
			continue 
		}
		r = append(r, slice[i])
	}

	return r
}

func computeH(a, b, c []fr.Element, domain *fft.Domain) []fr.Element {
	// H part of Krs
	// Compute H (hz=ab-c, where z=-2 on ker X^n+1 (z(x)=x^n-1))
	// 	1 - _a = ifft(a), _b = ifft(b), _c = ifft(c)
	// 	2 - ca = fft_coset(_a), ba = fft_coset(_b), cc = fft_coset(_c)
	// 	3 - h = ifft_coset(ca o cb - cc)

	n := len(a)

	// add padding to ensure input length is domain cardinality
	padding := make([]fr.Element, int(domain.Cardinality)-n)
	a = append(a, padding...)
	b = append(b, padding...)
	c = append(c, padding...)
	n = len(a)

	domain.FFTInverse(a, fft.DIF)
	domain.FFTInverse(b, fft.DIF)
	domain.FFTInverse(c, fft.DIF)

	domain.FFT(a, fft.DIT, fft.OnCoset())
	domain.FFT(b, fft.DIT, fft.OnCoset())
	domain.FFT(c, fft.DIT, fft.OnCoset())

	var den, one fr.Element
	one.SetOne()
	den.Exp(domain.FrMultiplicativeGen, big.NewInt(int64(domain.Cardinality)))
	den.Sub(&den, &one).Inverse(&den)

	// h = ifft_coset(ca o cb - cc)
	// reusing a to avoid unnecessary memory allocation
	utils.Parallelize(n, func(start, end int) {
		for i := start; i < end; i++ {
			a[i].Mul(&a[i], &b[i]).
				Sub(&a[i], &c[i]).
				Mul(&a[i], &den)
		}
	})

	// ifft_coset
	domain.FFTInverse(a, fft.DIF, fft.OnCoset())

	return a
}<|MERGE_RESOLUTION|>--- conflicted
+++ resolved
@@ -75,26 +75,9 @@
 		} ))
 	}
 
-<<<<<<< HEAD
 	_solution, err := r1cs.Solve(fullWitness, solverOpts...)
 	if err != nil {
 		return nil, err
-=======
-	var wireValues []fr.Element
-	var err error
-	if wireValues, err = r1cs.Solve(witness, a, b, c, opt); err != nil {
-		if !opt.Force {
-			return nil, err
-		} else {
-			// we need to fill wireValues with random values else multi exps don't do much
-			var r fr.Element
-			_, _ = r.SetRandom()
-			for i := r1cs.GetNbPublicVariables() + r1cs.GetNbSecretVariables(); i < len(wireValues); i++ {
-				wireValues[i] = r
-				r.Double(&r)
-			}
-		}
->>>>>>> b11c2f0b
 	}
 
 	solution := _solution.(*cs.R1CSSolution)
@@ -198,11 +181,7 @@
 		chKrs2Done := make(chan error, 1)
 		sizeH := int(pk.Domain.Cardinality - 1) // comes from the fact the deg(H)=(n-1)+(n-1)-n=n-2
 		go func() {
-<<<<<<< HEAD
-			_, err := krs2.MultiExp(pk.G1.Z[:pk.Domain.Cardinality-1], h[:pk.Domain.Cardinality-1], ecc.MultiExpConfig{NbTasks: n / 2})
-=======
 			_, err := krs2.MultiExp(pk.G1.Z, h[:sizeH], ecc.MultiExpConfig{NbTasks: n / 2})
->>>>>>> b11c2f0b
 			chKrs2Done <- err
 		}()
 
