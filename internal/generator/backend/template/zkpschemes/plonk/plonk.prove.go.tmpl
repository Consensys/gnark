--- conflicted
+++ resolved
@@ -186,11 +186,7 @@
 	// The first challenge is derived using the public data: the commitments to the permutation,
 	// the coefficients of the circuit, and the public inputs.
 	// derive gamma from the Comm(blinded cl), Comm(blinded cr), Comm(blinded co)
-<<<<<<< HEAD
-	if err := bindPublicData(&fs, "gamma", pk.Vk, fw[:len(spr.Public)], proof.Bsb22Commitments); err != nil {
-=======
-	if err := bindPublicData(&fs, "gamma", *pk.Vk, fw[:len(spr.Public)]); err != nil {
->>>>>>> e3cb2000
+	if err := bindPublicData(&fs, "gamma", pk.Vk, fw[:len(spr.Public)]); err != nil {
 		return nil, err
 	}
 
