--- conflicted
+++ resolved
@@ -39,11 +39,7 @@
 	// The first challenge is derived using the public data: the commitments to the permutation,
 	// the coefficients of the circuit, and the public inputs.
 	// derive gamma from the Comm(blinded cl), Comm(blinded cr), Comm(blinded co)
-<<<<<<< HEAD
-	if err := bindPublicData(&fs, "gamma", vk, publicWitness, proof.Bsb22Commitments); err != nil {
-=======
-	if err := bindPublicData(&fs, "gamma", *vk, publicWitness); err != nil {
->>>>>>> e3cb2000
+	if err := bindPublicData(&fs, "gamma", vk, publicWitness); err != nil {
 		return err
 	}
 	gamma, err := deriveRandomness(&fs, "gamma", &proof.LRO[0], &proof.LRO[1], &proof.LRO[2])
@@ -267,11 +263,7 @@
 	return err
 }
 
-<<<<<<< HEAD
-func bindPublicData(fs *fiatshamir.Transcript, challenge string, vk *VerifyingKey, publicInputs []fr.Element, pi2 []kzg.Digest) error {
-=======
-func bindPublicData(fs *fiatshamir.Transcript, challenge string, vk VerifyingKey, publicInputs []fr.Element) error {
->>>>>>> e3cb2000
+func bindPublicData(fs *fiatshamir.Transcript, challenge string, vk *VerifyingKey, publicInputs []fr.Element) error {
 
 	// permutation
 	if err := fs.Bind(challenge, vk.S[0].Marshal()); err != nil {
