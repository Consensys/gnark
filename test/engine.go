--- conflicted
+++ resolved
@@ -584,7 +584,6 @@
 }
 
 func (e *engine) Commit(v ...frontend.Variable) (frontend.Variable, error) {
-<<<<<<< HEAD
 	nb := (e.FieldBitLen() + 7) / 8
 	buf := make([]byte, nb)
 	hasher := sha3.NewCShake128(nil, []byte("gnark test engine"))
@@ -597,11 +596,8 @@
 	res := new(big.Int).SetBytes(buf)
 	res.Mod(res, e.modulus())
 	return res, nil
-=======
-	panic("not implemented")
 }
 
 func (e *engine) Defer(cb func(frontend.API) error) {
 	circuitdefer.Put(e, cb)
->>>>>>> 48cdbff5
 }