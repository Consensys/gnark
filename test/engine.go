--- conflicted
+++ resolved
@@ -749,10 +749,7 @@
 }
 
 func (e *engine) SetGkrInfo(info constraint.GkrInfo) error {
-<<<<<<< HEAD
 	return nil // TODO @Tabaie make sure this is legit. Maybe some deferred computations might need GkrInfo
-=======
-	return fmt.Errorf("not implemented")
 }
 
 // MustBeLessOrEqCst implements method comparing value given by its bits aBits
@@ -777,5 +774,4 @@
 	if v.Cmp(bound) > 0 {
 		panic(fmt.Sprintf("%d > %d", v, bound))
 	}
->>>>>>> 51719fea
 }