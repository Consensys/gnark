/*
Copyright © 2021 ConsenSys Software Inc.

Licensed under the Apache License, Version 2.0 (the "License");
you may not use this file except in compliance with the License.
You may obtain a copy of the License at

    http://www.apache.org/licenses/LICENSE-2.0

Unless required by applicable law or agreed to in writing, software
distributed under the License is distributed on an "AS IS" BASIS,
WITHOUT WARRANTIES OR CONDITIONS OF ANY KIND, either express or implied.
See the License for the specific language governing permissions and
limitations under the License.
*/

package test

import (
	"fmt"
	"math/big"
	"path/filepath"
	"reflect"
	"runtime"
	"strconv"
	"strings"

	"github.com/consensys/gnark/debug"
	"github.com/consensys/gnark/frontend/schema"

	"github.com/consensys/gnark-crypto/ecc"
	"github.com/consensys/gnark/backend"
	"github.com/consensys/gnark/backend/hint"
	"github.com/consensys/gnark/frontend"
	"github.com/consensys/gnark/internal/utils"
)

// engine implements frontend.API
//
// it is used for a faster verification of witness in tests
// and more importantly, for fuzzing purposes
//
// it converts the inputs to the API to big.Int (after a mod reduce using the curve base field)
type engine struct {
	curveID ecc.ID
	q       *big.Int
	opt     backend.ProverConfig
	// mHintsFunctions map[hint.ID]hintFunction
	constVars  bool
	apiWrapper ApiWrapper
}

// TestEngineOption defines an option for the test engine.
type TestEngineOption func(e *engine) error

// ApiWrapper defines a function which wraps the API given to the circuit.
type ApiWrapper func(frontend.API) frontend.API

// WithApiWrapper is a test engine option which which wraps the API before
// calling the Define method in circuit. If not set, then API is not wrapped.
func WithApiWrapper(wrapper ApiWrapper) TestEngineOption {
	return func(e *engine) error {
		e.apiWrapper = wrapper
		return nil
	}
}

// SetAlLVariablesAsConstants is a test engine option which makes the calls to
// IsConstant() and ConstantValue() always return true. If this test engine
// option is not set, then all variables are considered as non-constant,
// regardless if it is constructed by a call to ConstantValue().
func SetAllVariablesAsConstants() TestEngineOption {
	return func(e *engine) error {
		e.constVars = true
		return nil
	}
}

// WithBackendProverOptions is a test engine option which allows to define
// prover options. If not set, then default prover configuration is used.
func WithBackendProverOptions(opts ...backend.ProverOption) TestEngineOption {
	return func(e *engine) error {
		cfg, err := backend.NewProverConfig(opts...)
		if err != nil {
			return fmt.Errorf("new prover config: %w", err)
		}
		e.opt = cfg
		return nil
	}
}

// IsSolved returns an error if the test execution engine failed to execute the given circuit
// with provided witness as input.
//
// The test execution engine implements frontend.API using big.Int operations.
//
// This is an experimental feature.
func IsSolved(circuit, witness frontend.Circuit, field *big.Int, opts ...TestEngineOption) (err error) {
	e := &engine{
		curveID:    utils.FieldToCurve(field),
		q:          new(big.Int).Set(field),
		apiWrapper: func(a frontend.API) frontend.API { return a },
		constVars:  false,
	}
	for _, opt := range opts {
		if err := opt(e); err != nil {
			return fmt.Errorf("apply option: %w", err)
		}
	}

	// TODO handle opt.LoggerOut ?

	// we clone the circuit, in case the circuit has some attributes it uses in its Define function
	// set by the user.
	// then, we set all the variables values to the ones from the witness

	// clone the circuit
	c := shallowClone(circuit)

	// set the witness values
	copyWitness(c, witness)

	defer func() {
		if r := recover(); r != nil {
			err = fmt.Errorf("%v\n%s", r, string(debug.Stack()))
		}
	}()

	api := e.apiWrapper(e)
	err = c.Define(api)

	return
}

func (e *engine) Add(i1, i2 frontend.Variable, in ...frontend.Variable) frontend.Variable {
	b1, b2 := e.toBigInt(i1), e.toBigInt(i2)
	b1.Add(&b1, &b2)
	for i := 0; i < len(in); i++ {
		bn := e.toBigInt(in[i])
		b1.Add(&b1, &bn)
	}
	b1.Mod(&b1, e.modulus())
	return b1
}

func (e *engine) Sub(i1, i2 frontend.Variable, in ...frontend.Variable) frontend.Variable {
	b1, b2 := e.toBigInt(i1), e.toBigInt(i2)
	b1.Sub(&b1, &b2)
	for i := 0; i < len(in); i++ {
		bn := e.toBigInt(in[i])
		b1.Sub(&b1, &bn)
	}
	b1.Mod(&b1, e.modulus())
	return b1
}

func (e *engine) Neg(i1 frontend.Variable) frontend.Variable {
	b1 := e.toBigInt(i1)
	b1.Neg(&b1)
	b1.Mod(&b1, e.modulus())
	return b1
}

func (e *engine) Mul(i1, i2 frontend.Variable, in ...frontend.Variable) frontend.Variable {
	b1, b2 := e.toBigInt(i1), e.toBigInt(i2)
	b1.Mul(&b1, &b2).Mod(&b1, e.modulus())
	for i := 0; i < len(in); i++ {
		bn := e.toBigInt(in[i])
		b1.Mul(&b1, &bn).Mod(&b1, e.modulus())
	}
	return b1
}

func (e *engine) Div(i1, i2 frontend.Variable) frontend.Variable {
	b1, b2 := e.toBigInt(i1), e.toBigInt(i2)
	if b2.ModInverse(&b2, e.modulus()) == nil {
		panic("no inverse")
	}
	b2.Mul(&b1, &b2).Mod(&b2, e.modulus())
	return b2
}

func (e *engine) DivUnchecked(i1, i2 frontend.Variable) frontend.Variable {
	b1, b2 := e.toBigInt(i1), e.toBigInt(i2)
	if b1.IsUint64() && b2.IsUint64() && b1.Uint64() == 0 && b2.Uint64() == 0 {
		return 0
	}
	if b2.ModInverse(&b2, e.modulus()) == nil {
		panic("no inverse")
	}
	b2.Mul(&b1, &b2).Mod(&b2, e.modulus())
	return b2
}

func (e *engine) Inverse(i1 frontend.Variable) frontend.Variable {
	b1 := e.toBigInt(i1)
	if b1.ModInverse(&b1, e.modulus()) == nil {
		panic("no inverse")
	}
	return b1
}

func (e *engine) ToBinary(i1 frontend.Variable, n ...int) []frontend.Variable {
	nbBits := e.FieldBitLen()
	if len(n) == 1 {
		nbBits = n[0]
		if nbBits < 0 {
			panic("invalid n")
		}
	}

	b1 := e.toBigInt(i1)

	if b1.BitLen() > nbBits {
		panic(fmt.Sprintf("[ToBinary] decomposing %s (bitLen == %d) with %d bits", b1.String(), b1.BitLen(), nbBits))
	}

	r := make([]frontend.Variable, nbBits)
	ri := make([]frontend.Variable, nbBits)
	for i := 0; i < len(r); i++ {
		r[i] = (b1.Bit(i))
		ri[i] = r[i]
	}

	// this is a sanity check, it should never happen
	value := e.toBigInt(e.FromBinary(ri...))
	if value.Cmp(&b1) != 0 {

		panic(fmt.Sprintf("[ToBinary] decomposing %s (bitLen == %d) with %d bits reconstructs into %s", b1.String(), b1.BitLen(), nbBits, value.String()))
	}
	return r
}

func (e *engine) FromBinary(v ...frontend.Variable) frontend.Variable {
	bits := make([]big.Int, len(v))
	for i := 0; i < len(v); i++ {
		bits[i] = e.toBigInt(v[i])
		e.mustBeBoolean(&bits[i])
	}

	// Σ (2**i * bits[i]) == r
	var c, r big.Int
	c.SetUint64(1)

	for i := 0; i < len(bits); i++ {
		bits[i].Mul(&bits[i], &c)
		r.Add(&r, &bits[i])
		c.Lsh(&c, 1)
	}
	r.Mod(&r, e.modulus())

	return r
}

func (e *engine) Xor(i1, i2 frontend.Variable) frontend.Variable {
	b1, b2 := e.toBigInt(i1), e.toBigInt(i2)
	e.mustBeBoolean(&b1)
	e.mustBeBoolean(&b2)
	b1.Xor(&b1, &b2)
	return b1
}

func (e *engine) Or(i1, i2 frontend.Variable) frontend.Variable {
	b1, b2 := e.toBigInt(i1), e.toBigInt(i2)
	e.mustBeBoolean(&b1)
	e.mustBeBoolean(&b2)
	b1.Or(&b1, &b2)
	return b1
}

func (e *engine) And(i1, i2 frontend.Variable) frontend.Variable {
	b1, b2 := e.toBigInt(i1), e.toBigInt(i2)
	e.mustBeBoolean(&b1)
	e.mustBeBoolean(&b2)
	b1.And(&b1, &b2)
	return b1
}

// Select if b is true, yields i1 else yields i2
func (e *engine) Select(b frontend.Variable, i1, i2 frontend.Variable) frontend.Variable {
	b1 := e.toBigInt(b)
	e.mustBeBoolean(&b1)

	if b1.Uint64() == 1 {
		return e.toBigInt(i1)
	}
	return (e.toBigInt(i2))
}

// Lookup2 performs a 2-bit lookup between i1, i2, i3, i4 based on bits b0
// and b1. Returns i0 if b0=b1=0, i1 if b0=1 and b1=0, i2 if b0=0 and b1=1
// and i3 if b0=b1=1.
func (e *engine) Lookup2(b0, b1 frontend.Variable, i0, i1, i2, i3 frontend.Variable) frontend.Variable {
	s0 := e.toBigInt(b0)
	s1 := e.toBigInt(b1)
	e.mustBeBoolean(&s0)
	e.mustBeBoolean(&s1)
	lookup := new(big.Int).Lsh(&s1, 1)
	lookup.Or(lookup, &s0)
	return e.toBigInt([]frontend.Variable{i0, i1, i2, i3}[lookup.Uint64()])
}

// IsZero returns 1 if a is zero, 0 otherwise
func (e *engine) IsZero(i1 frontend.Variable) frontend.Variable {
	b1 := e.toBigInt(i1)

	if b1.IsUint64() && b1.Uint64() == 0 {
		return 1
	}

	return (0)
}

// Cmp returns 1 if i1>i2, 0 if i1==i2, -1 if i1<i2
func (e *engine) Cmp(i1, i2 frontend.Variable) frontend.Variable {
	b1 := e.toBigInt(i1)
	b2 := e.toBigInt(i2)
	return e.toBigInt(b1.Cmp(&b2))
}

func (e *engine) AssertIsEqual(i1, i2 frontend.Variable) {
	b1, b2 := e.toBigInt(i1), e.toBigInt(i2)
	if b1.Cmp(&b2) != 0 {
		panic(fmt.Sprintf("[assertIsEqual] %s == %s", b1.String(), b2.String()))
	}
}

func (e *engine) AssertIsDifferent(i1, i2 frontend.Variable) {
	b1, b2 := e.toBigInt(i1), e.toBigInt(i2)
	if b1.Cmp(&b2) == 0 {
		panic(fmt.Sprintf("[assertIsDifferent] %s != %s", b1.String(), b2.String()))
	}
}

func (e *engine) AssertIsBoolean(i1 frontend.Variable) {
	b1 := e.toBigInt(i1)
	e.mustBeBoolean(&b1)
}

func (e *engine) AssertIsLessOrEqual(v frontend.Variable, bound frontend.Variable) {

	bValue := e.toBigInt(bound)

	if bValue.Sign() == -1 {
		panic(fmt.Sprintf("[assertIsLessOrEqual] bound (%s) must be positive", bValue.String()))
	}

	b1 := e.toBigInt(v)
	if b1.Cmp(&bValue) == 1 {
		panic(fmt.Sprintf("[assertIsLessOrEqual] %s > %s", b1.String(), bValue.String()))
	}
}

func (e *engine) Println(a ...frontend.Variable) {
	var sbb strings.Builder
	sbb.WriteString("(test.engine) ")

	// prefix log line with file.go:line
	if _, file, line, ok := runtime.Caller(1); ok {
		sbb.WriteString(filepath.Base(file))
		sbb.WriteByte(':')
		sbb.WriteString(strconv.Itoa(line))
		sbb.WriteByte(' ')
	}

	for i := 0; i < len(a); i++ {
		v := e.toBigInt(a[i])
		sbb.WriteString(v.String())
		sbb.WriteByte(' ')
	}
	fmt.Println(sbb.String())
}

func (e *engine) NewHint(f hint.Function, nbOutputs int, inputs ...frontend.Variable) ([]frontend.Variable, error) {

	if nbOutputs <= 0 {
		return nil, fmt.Errorf("hint function must return at least one output")
	}

	in := make([]*big.Int, len(inputs))

	for i := 0; i < len(inputs); i++ {
		v := e.toBigInt(inputs[i])
		in[i] = &v
	}
	res := make([]*big.Int, nbOutputs)
	for i := range res {
		res[i] = new(big.Int)
	}

	err := f(e.Field(), in, res)

	if err != nil {
		panic("NewHint: " + err.Error())
	}

	out := make([]frontend.Variable, len(res))
	for i := range res {
		out[i] = res[i]
	}

	return out, nil
}

// IsConstant returns true if v is a constant known at compile time
func (e *engine) IsConstant(v frontend.Variable) bool {
	return e.constVars
}

// ConstantValue returns the big.Int value of v
func (e *engine) ConstantValue(v frontend.Variable) (*big.Int, bool) {
	r := e.toBigInt(v)
	return &r, e.constVars
}

func (e *engine) IsBoolean(v frontend.Variable) bool {
	r := e.toBigInt(v)
	return r.IsUint64() && r.Uint64() <= 1
}

func (e *engine) MarkBoolean(v frontend.Variable) {
	if !e.IsBoolean(v) {
		panic("mark boolean a non-boolean value")
	}
}

func (e *engine) Tag(name string) frontend.Tag {
	// do nothing, we don't measure constraints with the test engine
	return frontend.Tag{Name: name}
}

func (e *engine) AddCounter(from, to frontend.Tag) {
	// do nothing, we don't measure constraints with the test engine
}

func (e *engine) toBigInt(i1 frontend.Variable) big.Int {
	b := utils.FromInterface(i1)
	b.Mod(&b, e.modulus())
	return b
}

<<<<<<< HEAD
// bitLen returns the number of bits needed to represent a fr.Element
func (e *engine) bitLen() int {
	return e.q.BitLen()
=======
// FieldBitLen returns number of bits needed to represent a field element
func (e *engine) FieldBitLen() int {
	return e.curveID.ScalarField().BitLen()
>>>>>>> c588a088
}

func (e *engine) mustBeBoolean(b *big.Int) {
	if !b.IsUint64() || !(b.Uint64() == 0 || b.Uint64() == 1) {
		panic(fmt.Sprintf("[assertIsBoolean] %s", b.String()))
	}
}

func (e *engine) modulus() *big.Int {
	return e.q
}

func (e *engine) Curve() ecc.ID {
	return e.curveID
}

// shallowClone clones given circuit
// this is actually a shallow copy → if the circuits contains maps or slices
// only the reference is copied.
func shallowClone(circuit frontend.Circuit) frontend.Circuit {

	cValue := reflect.ValueOf(circuit).Elem()
	newCircuit := reflect.New(cValue.Type())
	newCircuit.Elem().Set(cValue)

	circuitCopy, ok := newCircuit.Interface().(frontend.Circuit)
	if !ok {
		panic("couldn't clone the circuit")
	}

	if !reflect.DeepEqual(circuitCopy, circuit) {
		panic("clone failed")
	}

	return circuitCopy
}

func copyWitness(to, from frontend.Circuit) {
	var wValues []interface{}

	var collectHandler schema.LeafHandler = func(visibility schema.Visibility, name string, tInput reflect.Value) error {
		v := tInput.Interface().(frontend.Variable)

		if visibility == schema.Secret || visibility == schema.Public {
			if v == nil {
				return fmt.Errorf("when parsing variable %s: missing assignment", name)
			}
			wValues = append(wValues, v)
		}
		return nil
	}
	if _, err := schema.Parse(from, tVariable, collectHandler); err != nil {
		panic(err)
	}

	i := 0
	var setHandler schema.LeafHandler = func(visibility schema.Visibility, name string, tInput reflect.Value) error {
		if visibility == schema.Secret || visibility == schema.Public {
			tInput.Set(reflect.ValueOf((wValues[i])))
			i++
		}
		return nil
	}
	// this can't error.
	_, _ = schema.Parse(to, tVariable, setHandler)

}

func (e *engine) Field() *big.Int {
	return e.q
}

func (e *engine) Compiler() frontend.Compiler {
	return e
}<|MERGE_RESOLUTION|>--- conflicted
+++ resolved
@@ -439,15 +439,9 @@
 	return b
 }
 
-<<<<<<< HEAD
 // bitLen returns the number of bits needed to represent a fr.Element
-func (e *engine) bitLen() int {
+func (e *engine) FieldBitLen() int {
 	return e.q.BitLen()
-=======
-// FieldBitLen returns number of bits needed to represent a field element
-func (e *engine) FieldBitLen() int {
-	return e.curveID.ScalarField().BitLen()
->>>>>>> c588a088
 }
 
 func (e *engine) mustBeBoolean(b *big.Int) {
