--- conflicted
+++ resolved
@@ -257,11 +257,7 @@
 			pk, vk any,
 			pkBuilder, vkBuilder, proofBuilder func() any,
 			err error) {
-<<<<<<< HEAD
-			srs, srsLagrange, err := unsafekzg.NewSRS(ccs, unsafekzg.WithFSCache())
-=======
 			srs, srsLagrange, err := unsafekzg.NewSRS(ccs)
->>>>>>> 256e069b
 			if err != nil {
 				return nil, nil, nil, nil, nil, err
 			}
